const CHECKMEM = Ref(true)

"""
    checkmem!(x::Bool)

Set `checkmem` to `true` or `false`.

In some architectures memory reporting may be wrong and you may
wish to disable memory checks.

This setting can be overridden with the `checkmem` keyword, where applicable.
"""
function checkmem!(checkmem::Bool)
    !checkmem || @warn "Setting `checkmem` to `false` globally may lead to out-of-memory errors or system crashes"
    CHECKMEM[] = checkmem
    return checkmem
end

const FLATTEN_SELECT = FileArray
const FLATTEN_IGNORE = Union{Dict,Set,Base.MultiplicativeInverses.SignedMultiplicativeInverse}

"""
    AbstractRaster <: DimensionalData.AbstractDimArray

Abstract supertype for objects that wrap an array (or location of an array)
and metadata about its contents. It may be memory or hold a `FileArray`, which
holds the filename, and is only opened when required.

`AbstractRaster`s inherit from [`AbstractDimArray`]($DDarraydocs)
from DimensionalData.jl. They can be indexed as regular Julia arrays or with
DimensionalData.jl [`Dimension`]($DDdimdocs)s. They will plot as a heatmap in
Plots.jl with correct coordinates and labels, even after slicing with
`getindex` or `view`. `getindex` on a `AbstractRaster` will always return
a memory-backed `Raster`.
"""
abstract type AbstractRaster{T,N,D,A} <: AbstractDimArray{T,N,D,A} end

# Interface methods ###########################################################
"""
    missingval(x)

Returns the value representing missing data in the dataset
"""
function missingval end
missingval(_) = nothing
missingval(::AbstractArray{T}) where T = Missing <: T ? missing : nothing
missingval(A::AbstractRaster) = A.missingval

# The filename might be buried somewhere in a DiskArray wrapper, so try to get it
function filename(A::AbstractRaster)
    arrays = Flatten.flatten(parent(A), FLATTEN_SELECT, FLATTEN_IGNORE)
    if length(arrays) == 0
        nothing
    else
        # TODO its not clear which array supplies the filename if there are multiple in a broadcast
        filename(first(arrays))
    end
end
filename(::AbstractArray) = nothing # Fallback
filename(A::DiskArrays.AbstractDiskArray) = filename(parent(A))

cleanreturn(A::AbstractRaster) = rebuild(A, cleanreturn(parent(A)))
cleanreturn(x) = x

isdisk(A::AbstractRaster) = parent(A) isa DiskArrays.AbstractDiskArray
isdisk(x) = false
ismem(x) = !isdisk(x)

function Base.:(==)(A::AbstractRaster{T,N}, B::AbstractRaster{T,N}) where {T,N}
    size(A) == size(B) && all(A .== B)
end
for f in (:mappedbounds, :projectedbounds, :mappedindex, :projectedindex)
    @eval ($f)(A::AbstractRaster, dims_) = ($f)(dims(A, dims_))
    @eval ($f)(A::AbstractRaster) = ($f)(dims(A))
end

# DimensionalData methods

DD.units(A::AbstractRaster) = get(metadata(A), :units, nothing)
# Rebuild all types of AbstractRaster as Raster
function DD.rebuild(
    A::AbstractRaster, data, dims::Tuple, refdims, name,
    metadata, missingval=missingval(A)
)
    missingval1 = _fix_missingval(eltype(data), missingval)
    Raster(data, dims, refdims, name, metadata, missingval1)
end
function DD.rebuild(A::AbstractRaster;
    data=parent(A), dims=dims(A), refdims=refdims(A), name=name(A),
    metadata=metadata(A), missingval=missingval(A)
)
    rebuild(A, data, dims, refdims, name, metadata, missingval)
end

function DD.modify(f, A::AbstractRaster)
    newdata = if isdisk(A) # TODO may have to avoid calling `open` on DiskArray
        open(A) do O
            f(parent(O))
        end
    else
        f(parent(A))
    end
    size(newdata) == size(A) || error("$f returns an array with size $(size(newdata)) when the original size was $(size(A))")
    return rebuild(A, newdata)
end

DD.DimTable(As::Tuple{<:AbstractRaster,Vararg{AbstractRaster}}) =
    DD.DimTable(DimStack(map(read, As)))

# DiskArrays methods

DiskArrays.eachchunk(A::AbstractRaster) = DiskArrays.eachchunk(parent(A))
DiskArrays.haschunks(A::AbstractRaster) = DiskArrays.haschunks(parent(A))
DA.readblock!(A::AbstractRaster, dst, r::AbstractUnitRange...) =
    DA.readblock!(parent(A), dst, r...)
DA.writeblock!(A::AbstractRaster, src, r::AbstractUnitRange...) =
    DA.writeblock!(parent(A), src, r...)

# Base methods

Base.parent(A::AbstractRaster) = A.data
# Make sure a disk-based Raster is open before Array/collect
Base.Array(A::AbstractRaster) = open(O -> Array(parent(O)), A)
Base.collect(A::AbstractRaster) = open(O -> collect(parent(O)), A)

"""
    open(f, A::AbstractRaster; write=false)

`open` is used to open any `lazy=true` `AbstractRaster` and do multiple operations
on it in a safe way. The `write` keyword opens the file in write lookup so that it
can be altered on disk using e.g. a broadcast.

`f` is a method that accepts a single argument - an `Raster` object
which is just an `AbstractRaster` that holds an open disk-based object.
Often it will be a `do` block:

`lazy=false` (in-memory) rasters will ignore `open` and pass themselves to `f`.

```julia
# A is an `Raster` wrapping the opened disk-based object.
open(Raster(filepath); write=true) do A
    mask!(A; with=maskfile)
    A[I...] .*= 2
    # ...  other things you need to do with the open file
end
```

By using a do block to open files we ensure they are always closed again
after we finish working with them.
"""
function Base.open(f::Function, A::AbstractRaster; kw...)
    # Open FileArray to expose the actual dataset object, even inside nested wrappers
    fas = Flatten.flatten(parent(A), FLATTEN_SELECT, FLATTEN_IGNORE)
    if fas == ()
        f(Raster(parent(A), dims(A), refdims(A), name(A), metadata(A), missingval(A)))
    else
        if length(fas) == 1
            _open_one(f, A, fas[1]; kw...)
        else
            _open_many(f, A, fas; kw...)
        end
    end
end

function _open_one(f, A::AbstractRaster, fa::FileArray; kw...)
    open(fa; kw...) do x
        # Rewrap the opened object where the FileArray was nested in the parent array
        data = Flatten.reconstruct(parent(A), (x,), FLATTEN_SELECT, FLATTEN_IGNORE)
        openraster = Raster(data, dims(A), refdims(A), name(A), metadata(A), missingval(A))
        f(openraster)
    end
end

_open_many(f, A::AbstractRaster, fas::Tuple; kw...) = _open_many(f, A, fas, (); kw...)
function _open_many(f, A::AbstractRaster, fas::Tuple, oas::Tuple; kw...)
    open(fas[1]; kw...) do oa
        _open_many(f, A, Base.tail(fas), (oas..., oa); kw...)
    end
end
function _open_many(f, A::AbstractRaster, fas::Tuple{}, oas::Tuple; kw...)
    data = Flatten.reconstruct(parent(A), oas, FLATTEN_SELECT, FLATTEN_IGNORE)
    openraster = Raster(data, dims(A), refdims(A), name(A), metadata(A), missingval(A))
    f(openraster)
end

# Concrete implementation ######################################################

"""
    Raster <: AbstractRaster

    Raster(filepath::String; kw...)
    Raster(A::AbstractDimArray; kw...)
    Raster(A::AbstractArray, dims; kw...)

A generic [`AbstractRaster`](@ref) for spatial/raster array data. It can hold
either memory-backed arrays or, if `lazy=true`, a [`FileArray`](@ref),
which stores the `String` path to an unopened file.

If `lazy=true`, the file will only be opened lazily when it is indexed with `getindex`
or when `read(A)` is called. Broadcasting, taking a view, reversing, and most other
methods will _not_ load data from disk; they will be applied later, lazily.

# Arguments

- `dims`: `Tuple` of `Dimension`s needed when an `AbstractArray` is used.

# Keywords

$NAME_KEYWORD
$GROUP_KEYWORD
$MISSINGVAL_KEYWORD
$METADATA_KEYWORD
$CONSTRUCTOR_CRS_KEYWORD
$CONSTRUCTOR_MAPPEDCRS_KEYWORD
$REFDIMS_KEYWORD

When a filepath `String` is used:
$DROPBAND_KEYWORD
$LAZY_KEYWORD
$SOURCE_KEYWORD
$SCALED_KEYWORD
$RAW_KEYWORD

When A is an `AbstractDimArray`:
- `data`: can replace the data in an existing `AbstractRaster`
"""
struct Raster{T,N,D<:Tuple,R<:Tuple,A<:AbstractArray{T,N},Na,Me,Mi<:Union{T,Nothing}} <: AbstractRaster{T,N,D,A}
    data::A
    dims::D
    refdims::R
    name::Na
    metadata::Me
    missingval::Mi
    function Raster(
        data::A, dims::D, refdims::R, name::Na, metadata::Me, missingval::Mi
    ) where {D<:Tuple,R<:Tuple,A<:AbstractArray{T,N},Na,Me,Mi} where {T,N}
        DD.checkdims(data, dims)
        missingval1 = _fix_missingval(T, missingval)
        new{T,N,D,R,A,Na,Me,typeof(missingval1)}(data, dims, refdims, name, metadata, missingval1)
    end
end
function Raster(A::AbstractArray{T,N}, dims::Tuple;
    refdims=(),
    name=Symbol(""),
    metadata=NoMetadata(),
    missingval=Missing <: T ? missing : nothing,
    crs=nokw,
    mappedcrs=nokw
)::Raster{T,N} where {T,N}
    A = Raster(A, Dimensions.format(dims, A), refdims, name, metadata, missingval)
    A = isnokw(crs) ? A : setcrs(A, crs)
    A = isnokw(mappedcrs) ? A : setmappedcrs(A, mappedcrs)
    return A
end
function Raster(A::AbstractArray{T,1}, dims::Tuple{<:Dimension,<:Dimension,Vararg};
    kw...
)::Raster{T,length(dims)} where T
    Raster(reshape(A, map(length, dims)), dims; kw...)
end
Raster(A::AbstractArray{<:Any,1}, dim::Dimension; kw...) = Raster(A, (dim,); kw...)
function Raster(table, dims::Tuple;
    name=nokw,
    kw...
)
    Tables.istable(table) || throw(ArgumentError("First argument to `Raster` is not a table or other known object: $table"))
    name = isnokw(name) ? first(_not_a_dimcol(table, dims)) : name
    cols = Tables.columns(table)
    A = reshape(cols[name], map(length, dims))
    return Raster(A, dims; name, kw...)
end
Raster(A::AbstractArray; dims, kw...) = Raster(A, dims; kw...)::Raster
function Raster(A::AbstractDimArray;
    data=parent(A),
    dims=dims(A),
    refdims=refdims(A),
    name=name(A),
    metadata=metadata(A),
    missingval=missingval(A),
    kw...
)::Raster
    return Raster(data, dims; refdims, name, metadata, missingval, kw...)
end
function Raster(filename::AbstractString, dims::Tuple{<:Dimension,<:Dimension,Vararg};
    kw...
)::Raster
    Raster(filename; dims, kw...)
end
function Raster(filename::AbstractString;
    source=nokw,
    kw...
)
    source = _sourcetrait(filename, source)
    _open(filename; source, mod=NoMod()) do ds
        Raster(ds, filename; source, kw...)
    end::Raster
end
function Raster(ds, filename::AbstractString;
    dims=nokw,
    refdims=(),
    name=nokw,
    group=nokw,
    metadata=nokw,
    missingval=nokw,
    crs=nokw,
    mappedcrs=nokw,
    source=nokw,
    replace_missing=nokw,
    coerce=convert,
    scaled=nokw,
    write=false,
    lazy=false,
    dropband=true,
    checkmem=CHECKMEM[],
    mod=nokw,
    raw=false,
)::Raster
    _maybe_warn_replace_missing(replace_missing)
    scaled, missingval = _raw_check(raw, scaled, missingval)
    name1 = filekey(ds, name)
    source = _sourcetrait(filename, source)
    data_out, dims_out, metadata_out, missingval_out = _open(source, ds; name=name1, group, mod=NoMod()) do var
        metadata_out = isnokw(metadata) ? _metadata(var) : metadata
        missingval_out = if isnokw(missingval)
            # Detect missingval and convert it to missing
            Rasters.missingval(var, metadata_out) => missing
        elseif missingval isa Pair
            missingval
        elseif missingval == Rastesr.missingval
            Rasters.missingval(var, metadata_out)
        else
            Rasters.missingval(var, metadata_out) => missingval
        end
        mod = isnokw(mod) ? _mod(eltype(var), metadata_out, missingval_out; scaled, coerce) : mod
        data_out = if lazy
            FileArray{typeof(source)}(var, filename;
                name=name1, group, mod, write
            )
        else
            modvar = _maybe_modify(var, mod)
            checkmem && _checkobjmem(modvar)
            x = Array(modvar)
            x isa AbstractArray ? x : fill(x) # Catch an NCDatasets bug
        end
        dims_out = isnokw(dims) ? _dims(var, crs, mappedcrs) : format(dims, data_out)
        data_out, dims_out, metadata_out, missingval
    end
    name_out = name1 isa Union{NoKW,Nothing} ? Symbol("") : Symbol(name1)
    raster = Raster(data_out, dims_out, refdims, name_out, metadata_out, missingval_out)
    return _maybe_drop_single_band(raster, dropband, lazy)
end

filekey(ds, name) = name
filekey(filename::String) = Symbol(splitext(basename(filename))[1])

<<<<<<< HEAD
DD.dimconstructor(::Tuple{<:Dimension{<:AbstractProjected},Vararg{<:Dimension}}) = Raster
=======
DD.dimconstructor(::Tuple{<:Dimension{<:AbstractProjected},Vararg{Dimension}}) = Raster


function _drop_single_band(raster, lazy::Bool)
    if hasdim(raster, Band()) && size(raster, Band()) < 2
         if lazy
             return view(raster, Band(1)) # TODO fix dropdims in DiskArrays
         else
             return dropdims(raster; dims=Band())
         end
    else
         return raster
    end
end
>>>>>>> 5aa89149
<|MERGE_RESOLUTION|>--- conflicted
+++ resolved
@@ -352,21 +352,4 @@
 filekey(ds, name) = name
 filekey(filename::String) = Symbol(splitext(basename(filename))[1])
 
-<<<<<<< HEAD
-DD.dimconstructor(::Tuple{<:Dimension{<:AbstractProjected},Vararg{<:Dimension}}) = Raster
-=======
-DD.dimconstructor(::Tuple{<:Dimension{<:AbstractProjected},Vararg{Dimension}}) = Raster
-
-
-function _drop_single_band(raster, lazy::Bool)
-    if hasdim(raster, Band()) && size(raster, Band()) < 2
-         if lazy
-             return view(raster, Band(1)) # TODO fix dropdims in DiskArrays
-         else
-             return dropdims(raster; dims=Band())
-         end
-    else
-         return raster
-    end
-end
->>>>>>> 5aa89149
+DD.dimconstructor(::Tuple{<:Dimension{<:AbstractProjected},Vararg{Dimension}}) = Raster