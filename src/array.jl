--- conflicted
+++ resolved
@@ -340,17 +340,10 @@
                 name=name1, group, mod, write
             )
         else
-<<<<<<< HEAD
             modvar = _maybe_modify(var, mod)
-            _checkmem(modvar)
+            checkmem && _checkobjmem(var)
             x = Array(modvar)
-            # Catch an NCDatasets zero dimensional bug
-            x isa AbstractArray ? x : fill(x) 
-=======
-            checkmem && _checkobjmem(var)
-            x = Array(rm ? _replace_missing(var, missingval1) : var)
             x isa AbstractArray ? x : fill(x) # Catch an NCDatasets bug
->>>>>>> 490827ff
         end
         dims1 = isnokw(dims) ? _dims(var, crs, mappedcrs) : format(dims, data)
         data, dims1, metadata1, maskingval1
