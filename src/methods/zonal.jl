"""
    zonal(f, x::Union{Raster,RasterStack}; of, kw...)

Calculate zonal statistics for the the zone of a `Raster` or `RasterStack`
covered by the `of` object/s.

# Arguments

- `f`: any function that reduces an iterable to a single value, such as `sum` or `Statistics.mean`
- `x`: A `Raster` or `RasterStack`
- `of`: A `DimTuple`, `Extent`, $OBJ_ARGUMENT

# Keywords
$GEOMETRYCOLUMN_KEYWORD
- `bylayer`: **Only relevant if `x` is a `RasterStack`.** `true` (default) to apply `f` to each layer of a `RasterStack` individually. 
  In this case, `f` gets each layer separately, and the results are recombined into a NamedTuple.
  If `false`, `f` gets a cropped and masked `RasterStack` as a whole, and must be able to handle that.  This is useful for performing e.g
  weighted statistics or multi-layer operations.
  Functions like `Statistics.mean` cannot handle NamedTuple input, so you will want to set `bylayer = true` for those.

These can be used when `of` is or contains (a) GeoInterface.jl compatible object(s):

- `shape`: Force `data` to be treated as `:polygon`, `:line` or `:point`, where possible.
- `boundary`: for polygons, include pixels where the `:center` is inside the polygon,
    where the line `:touches` the pixel, or that are completely `:inside` inside the polygon.
    The default is `:center`.
- `progress`: show a progress bar, `true` by default, `false` to hide..
- `skipmissing`: wether to apply `f` to the result of `skipmissing(A)` or not. If `true`
    `f` will be passed an iterator over the values, which loses all spatial information.
    if `false` `f` will be passes a masked `Raster` or `RasterStack`, and will be responsible
    for handling missing values itself. The default value is `true`.

# Example

```jldoctest
using Rasters, RasterDataSources, ArchGDAL, Shapefile, DataFrames, Downloads, Statistics, Dates

# Download a borders shapefile
ne_url = "https://github.com/nvkelso/natural-earth-vector/raw/master/10m_cultural/ne_10m_admin_0_countries"
shp_url, dbf_url  = ne_url * ".shp", ne_url * ".dbf"
shp_name, dbf_name = "country_borders.shp", "country_borders.dbf"
isfile(shp_name) || Downloads.download(shp_url, shp_name)
isfile(dbf_url) || Downloads.download(dbf_url, dbf_name)

# Download and read a raster stack from WorldClim
st = RasterStack(WorldClim{Climate}; month=Jan, lazy=false)

# Load the shapes for world countries
countries = Shapefile.Table(shp_name) |> DataFrame

# Calculate the january mean of all climate variables for all countries
january_stats = zonal(mean, st; of=countries, boundary=:touches, progress=false) |> DataFrame

# Add the country name column (natural earth has some string errors it seems)
insertcols!(january_stats, 1, :country => first.(split.(countries.ADMIN, r"[^A-Za-z ]")))

# output
258×8 DataFrame
 Row │ country                       tmin       tmax       tavg       prec     ⋯
     │ SubStrin…                     Float32    Float32    Float32    Float64  ⋯
─────┼──────────────────────────────────────────────────────────────────────────
   1 │ Indonesia                      21.5447    29.1864    25.3656   271.063  ⋯
   2 │ Malaysia                       21.3087    28.4291    24.8688   273.381
   3 │ Chile                           7.24534   17.9263    12.5858    78.1287
   4 │ Bolivia                        17.2065    27.7454    22.4759   192.542
   5 │ Peru                           15.0273    25.5504    20.2888   180.007  ⋯
   6 │ Argentina                      13.6751    27.6715    20.6732    67.1837
   7 │ Dhekelia Sovereign Base Area    5.87126   15.8991    10.8868    76.25
   8 │ Cyprus                          5.65921   14.6665    10.1622    97.4474
  ⋮  │              ⋮                    ⋮          ⋮          ⋮         ⋮     ⋱
 252 │ Spratly Islands                25.0       29.2       27.05      70.5    ⋯
 253 │ Clipperton Island              21.5       33.2727    27.4        6.0
 254 │ Macao S                        11.6694    17.7288    14.6988    28.0
 255 │ Ashmore and Cartier Islands   NaN        NaN        NaN        NaN
 256 │ Bajo Nuevo Bank               NaN        NaN        NaN        NaN      ⋯
 257 │ Serranilla Bank               NaN        NaN        NaN        NaN
 258 │ Scarborough Reef              NaN        NaN        NaN        NaN
                                                  3 columns and 243 rows omitted
```
"""
zonal(f, x::RasterStackOrArray; of, kw...) = _zonal(f, x, of; kw...)

_zonal(f, x::RasterStackOrArray, of::RasterStackOrArray; kw...) = 
    _zonal(f, x, Extents.extent(of); kw...)
_zonal(f, x::RasterStackOrArray, of::DimTuple; kw...) = 
    _zonal(f, x, Extents.extent(of); kw...)
# We don't need to `mask` with an extent, it's square so `crop` will do enough.
_zonal(f, x::Raster, of::Extents.Extent; skipmissing=true) =
    _maybe_skipmissing_call(f, crop(x; to=of, touches=true), skipmissing)
function _zonal(f, x::RasterStack, ext::Extents.Extent; skipmissing=true, bylayer=true)
    cropped = crop(x; to=ext, touches=true)
    prod(size(cropped)) > 0 || return missing
<<<<<<< HEAD
    if bylayer # apply f to each layer
        return DD._maybestack(cropped, map(values(cropped)) do A
            prod(size(A)) > 0 || return missing
            _maybe_skipmissing_call(f, A, skipmissing)
        end)
    else # apply f to the whole stack
        prod(size(cropped)) > 0 || return missing
        return _maybe_skipmissing_call(f, cropped, skipmissing)
=======
    return maplayers(cropped) do A
        _maybe_skipmissing_call(f, A, skipmissing)
>>>>>>> bd958bb2
    end
end
# Otherwise of is a geom, table or vector
_zonal(f, x::RasterStackOrArray, of; kw...) = _zonal(f, x, GI.trait(of), of; kw...)

_zonal(f, x, ::GI.AbstractFeatureCollectionTrait, fc; kw...) =
    _zonal(f, x, nothing, fc; kw...)
_zonal(f, x::RasterStackOrArray, ::GI.AbstractFeatureTrait, feature; kw...) =
    _zonal(f, x, GI.geometry(feature); kw...)
function _zonal(f, x::AbstractRaster, ::GI.AbstractGeometryTrait, geom; 
    skipmissing=true, kw...
)
    cropped = crop(x; to=geom, touches=true)
    prod(size(cropped)) > 0 || return missing
    masked = mask(cropped; with=geom, kw...)
    return _maybe_skipmissing_call(f, masked, skipmissing)
end
function _zonal(f, st::AbstractRasterStack, ::GI.AbstractGeometryTrait, geom; 
    skipmissing=true, bylayer=true, kw...
)
    cropped = crop(st; to=geom, touches=true)
    prod(size(cropped)) > 0 || return map(_ -> missing, layerdims(st))
    masked = mask(cropped; with=geom, kw...)
<<<<<<< HEAD
    if bylayer # apply f to each layer
        return DD._maybestack(masked, map(values(masked)) do A # TODO: replace this with `maplayers` once DD v0.29 is available
            prod(size(A)) > 0 || return missing
            _maybe_skipmissing_call(f, A, skipmissing)
        end)
    else # apply f to the whole stack
        prod(size(masked)) > 0 || return missing
        return _maybe_skipmissing_call(f, masked, skipmissing)
=======
    return maplayers(masked) do A
        prod(size(A)) > 0 || return missing
        _maybe_skipmissing_call(f, A, skipmissing)
>>>>>>> bd958bb2
    end
end
function _zonal(f, x::RasterStackOrArray, ::Nothing, data; 
    progress=true, threaded=true, geometrycolumn=nothing, kw...
)
    geoms = _get_geometries(data, geometrycolumn)
    n = length(geoms)
    n == 0 && return []
    zs, start_index = _alloc_zonal(f, x, geoms, n; kw...)
    start_index == n + 1 && return zs
    _run(start_index:n, threaded, progress, "Applying $f to each geometry...") do i
        zs[i] = _zonal(f, x, geoms[i]; kw...)
    end
    return zs
end

function _zonal_error_check(f, x, geom; kw...)
    try
        return _zonal(f, x, geom; kw...)
    catch e
        # Check if the error is because the function doesn't accept empty iterators
        if e isa ArgumentError && occursin("reducing over an empty collection is not allowed", e.msg)
            @warn("""
                The function cannot handle empty iterators. You need to supply an `init` value.
                If your original call was `zonal(f, x; of, kw...)`, try:
                `zonal(x -> f(x; init=...), x; of, kw...)`
                """
            )
        # Check if the error is because the function doesn't accept NamedTuples
        elseif e isa MethodError && 
            x isa AbstractRasterStack &&
            get(kw, :bylayer, true) == false
            namedtuple_arg_idx = findfirst(
                a -> a isa NamedTuple &&
                ((eltype(a) <: Missing) || (a isa eltype(x))),
                e.args
            )
            if !isnothing(namedtuple_arg_idx)
                @warn("""
                The function you passed to `zonal` cannot handle a RasterStack's values directly,
                as they are NamedTuples of the form `(; varname = value, ...)`.

                Set `bylayer=true` to apply the function to each layer of the stack separately, 
                or change the function to accept NamedTuple input.
                """)
            end
        end

        rethrow(e)
    end
end

function _alloc_zonal(f, x, geoms, n; kw...)
    # Find first non-missing entry and count number of missing entries
    n_missing::Int = 0
    
    z1 = _zonal_error_check(f, x, first(geoms); kw...)
    for geom in geoms
        z1 = _zonal_error_check(f, x, geom; kw...)
        if !ismissing(z1)
            break
        end
        n_missing += 1
    end
    zs = Vector{Union{Missing,typeof(z1)}}(undef, n)
    zs[1:n_missing] .= missing
    # Exit early when all elements are missing
    if n_missing == n
        return zs, n_missing + 1
    end
    zs[n_missing + 1] = z1
    return zs, n_missing + 1
end

_maybe_skipmissing_call(f, A, sm) = sm ? f(skipmissing(A)) : f(A)<|MERGE_RESOLUTION|>--- conflicted
+++ resolved
@@ -90,19 +90,14 @@
 function _zonal(f, x::RasterStack, ext::Extents.Extent; skipmissing=true, bylayer=true)
     cropped = crop(x; to=ext, touches=true)
     prod(size(cropped)) > 0 || return missing
-<<<<<<< HEAD
     if bylayer # apply f to each layer
-        return DD._maybestack(cropped, map(values(cropped)) do A
+        return maplayers(cropped) do A
             prod(size(A)) > 0 || return missing
             _maybe_skipmissing_call(f, A, skipmissing)
-        end)
+        end
     else # apply f to the whole stack
         prod(size(cropped)) > 0 || return missing
         return _maybe_skipmissing_call(f, cropped, skipmissing)
-=======
-    return maplayers(cropped) do A
-        _maybe_skipmissing_call(f, A, skipmissing)
->>>>>>> bd958bb2
     end
 end
 # Otherwise of is a geom, table or vector
@@ -126,20 +121,14 @@
     cropped = crop(st; to=geom, touches=true)
     prod(size(cropped)) > 0 || return map(_ -> missing, layerdims(st))
     masked = mask(cropped; with=geom, kw...)
-<<<<<<< HEAD
     if bylayer # apply f to each layer
-        return DD._maybestack(masked, map(values(masked)) do A # TODO: replace this with `maplayers` once DD v0.29 is available
+        return maplayers(mask) do A
             prod(size(A)) > 0 || return missing
             _maybe_skipmissing_call(f, A, skipmissing)
-        end)
+        end
     else # apply f to the whole stack
         prod(size(masked)) > 0 || return missing
         return _maybe_skipmissing_call(f, masked, skipmissing)
-=======
-    return maplayers(masked) do A
-        prod(size(A)) > 0 || return missing
-        _maybe_skipmissing_call(f, A, skipmissing)
->>>>>>> bd958bb2
     end
 end
 function _zonal(f, x::RasterStackOrArray, ::Nothing, data; 
