"""
    zonal(f, x::Union{Raster,RasterStack}; of, kw...)

Calculate zonal statistics for the the zone of a `Raster` or `RasterStack`
covered by the `of` object/s.

# Arguments

- `f`: any function that reduces an iterable to a single value, such as `sum` or `Statistics.mean`
- `x`: A `Raster` or `RasterStack`
- `of`: A `DimTuple`, `Extent`, $OBJ_ARGUMENT

# Keywords
$GEOMETRYCOLUMN_KEYWORD
These can be used when `of` is or contains (a) GeoInterface.jl compatible object(s):

- `shape`: Force `data` to be treated as `:polygon`, `:line` or `:point`, where possible.
- `boundary`: for polygons, include pixels where the `:center` is inside the polygon,
    where the line `:touches` the pixel, or that are completely `:inside` inside the polygon.
    The default is `:center`.
- `progress`: show a progress bar, `true` by default, `false` to hide..
- `skipmissing`: wether to apply `f` to the result of `skipmissing(A)` or not. If `true`
    `f` will be passed an iterator over the values, which loses all spatial information.
    if `false` `f` will be passes a masked `Raster` or `RasterStack`, and will be responsible
    for handling missing values itself. The default value is `true`.

# Example

```jldoctest
using Rasters, RasterDataSources, ArchGDAL, Shapefile, DataFrames, Downloads, Statistics, Dates

# Download a borders shapefile
ne_url = "https://github.com/nvkelso/natural-earth-vector/raw/master/10m_cultural/ne_10m_admin_0_countries"
shp_url, dbf_url  = ne_url * ".shp", ne_url * ".dbf"
shp_name, dbf_name = "country_borders.shp", "country_borders.dbf"
isfile(shp_name) || Downloads.download(shp_url, shp_name)
isfile(dbf_url) || Downloads.download(dbf_url, dbf_name)

# Download and read a raster stack from WorldClim
st = RasterStack(WorldClim{Climate}; month=Jan, lazy=false)

# Load the shapes for world countries
countries = Shapefile.Table(shp_name) |> DataFrame

# Calculate the january mean of all climate variables for all countries
january_stats = zonal(mean, st; of=countries, boundary=:touches, progress=false) |> DataFrame

# Add the country name column (natural earth has some string errors it seems)
insertcols!(january_stats, 1, :country => first.(split.(countries.ADMIN, r"[^A-Za-z ]")))

# output
258×8 DataFrame
 Row │ country                       tmin       tmax       tavg       prec     ⋯
     │ SubStrin…                     Float32    Float32    Float32    Float64  ⋯
─────┼──────────────────────────────────────────────────────────────────────────
   1 │ Indonesia                      21.5447    29.1864    25.3656   271.063  ⋯
   2 │ Malaysia                       21.3087    28.4291    24.8688   273.381
   3 │ Chile                           7.24534   17.9263    12.5858    78.1287
   4 │ Bolivia                        17.2065    27.7454    22.4759   192.542
   5 │ Peru                           15.0273    25.5504    20.2888   180.007  ⋯
   6 │ Argentina                      13.6751    27.6715    20.6732    67.1837
   7 │ Dhekelia Sovereign Base Area    5.87126   15.8991    10.8868    76.25
   8 │ Cyprus                          5.65921   14.6665    10.1622    97.4474
  ⋮  │              ⋮                    ⋮          ⋮          ⋮         ⋮     ⋱
 252 │ Spratly Islands                25.0       29.2       27.05      70.5    ⋯
 253 │ Clipperton Island              21.5       33.2727    27.4        6.0
 254 │ Macao S                        11.6694    17.7288    14.6988    28.0
 255 │ Ashmore and Cartier Islands   NaN        NaN        NaN        NaN
 256 │ Bajo Nuevo Bank               NaN        NaN        NaN        NaN      ⋯
 257 │ Serranilla Bank               NaN        NaN        NaN        NaN
 258 │ Scarborough Reef              NaN        NaN        NaN        NaN
                                                  3 columns and 243 rows omitted
```
"""
zonal(f, x::RasterStackOrArray; of, skipmissing=true, kw...) = 
    _zonal(f, _prepare_for_burning(x), of; skipmissing, kw...)

_zonal(f, x::RasterStackOrArray, of::RasterStackOrArray; kw...) = 
    _zonal(f, x, Extents.extent(of); kw...)
_zonal(f, x::RasterStackOrArray, of::DimTuple; kw...) = 
    _zonal(f, x, Extents.extent(of); kw...)
# We don't need to `mask` with an extent, it's square so `crop` will do enough.
_zonal(f, x::Raster, of::Extents.Extent; skipmissing) =
    _maybe_skipmissing_call(f, crop(x; to=of, touches=true), skipmissing)
function _zonal(f, x::RasterStack, ext::Extents.Extent; skipmissing)
    cropped = crop(x; to=ext, touches=true)
    prod(size(cropped)) > 0 || return missing
    return maplayers(cropped) do A
        _maybe_skipmissing_call(f, A, skipmissing)
    end
end
# Otherwise of is a geom, table or vector
_zonal(f, x::RasterStackOrArray, of; kw...) = _zonal(f, x, GI.trait(of), of; kw...)

_zonal(f, x, ::GI.AbstractFeatureCollectionTrait, fc; kw...) =
    _zonal(f, x, nothing, fc; kw...)
_zonal(f, x::RasterStackOrArray, ::GI.AbstractFeatureTrait, feature; kw...) =
    _zonal(f, x, GI.geometry(feature); kw...)
function _zonal(f, x::AbstractRaster, ::GI.AbstractGeometryTrait, geom; 
    skipmissing, kw...
)
    cropped = crop(x; to=geom, touches=true)
    prod(size(cropped)) > 0 || return missing
    # Fast path for lines
    if skipmissing && trait isa GI.AbstractLineStringTrait
        # Read the lines directly and calculate stats on the fly
        return _zonal_lines(f, _reduce_op(f), st, geom; kw...)
    else
        # Mask the cropped raster 
        # TODO use mask! on re-used buffer where possible
        masked = mask(cropped; with=geom, kw...)
        # Calculate stats on whole raster or `skipmissing(raster)``    
        return _maybe_skipmissing_call(f, masked, skipmissing)
    end
end
<<<<<<< HEAD
function _zonal(f, st::AbstractRasterStack, trait::GI.AbstractGeometryTrait, geom; 
    skipmissing=true, kw...
=======
function _zonal(f, st::AbstractRasterStack, ::GI.AbstractGeometryTrait, geom; 
    skipmissing, kw...
>>>>>>> 1e8ea6dd
)
    cropped = crop(st; to=geom, touches=true)
    prod(size(cropped)) > 0 || return map(_ -> missing, layerdims(st))
    # Fast path for lines
    if skipmissing && trait isa GI.AbstractLineStringTrait
        # Read the lines directly and calculate stats on the fly
        return _zonal_lines(f, _reduce_op(f), cropped, geom; kw...)
    else
        # Mask the cropped stack 
        # TODO use mask! on re-used buffer where possible
        masked = mask(cropped; with=geom, kw...)
        # Calculate stats on whole stack or `skipmissing(raster)``    
        return maplayers(masked) do A
            prod(size(A)) > 0 || return missing
            _maybe_skipmissing_call(f, A, skipmissing)
        end
    end
end
function _zonal(f, x::RasterStackOrArray, ::Nothing, data; 
    geometrycolumn=nothing, kw...
)
    geoms = _get_geometries(data, geometrycolumn)
    _zonal(f, x, nothing, geoms; kw...) 
end
function _zonal(f, x::RasterStackOrArray, ::Nothing, geoms::AbstractArray; 
    progress=true, threaded=true, geometrycolumn=nothing, kw...
)
    n = length(geoms)
    n == 0 && return [] # TODO make this type stable
    # Allocate vector by running _zonal on the first geoms
    # until a non-missing value is returns
    zs, start_index = _alloc_zonal(f, x, geoms, n; kw...)
    # If all geometries are missing, return a vector of missings
    start_index == n + 1 && return zs
    # Otherwise run _zonal for the rest of the geometries, possibly threaded
    _run(start_index:n, threaded, progress, "Applying $f to each geometry...") do i
        zs[i] = _zonal(f, x, geoms[i]; kw...)
    end
    return zs
end

function _zonal_lines(f, op, r::RasterStackOrArray, geom; 
    buffer, kw...
)
    burn_lines(rast, geom) do i
        buffer[i] = rast[i]
    end
end
function _zonal_lines(f, op::Nothing, st::RasterStackOrArray, geom; kw...)
    # burn and count
end

function _alloc_zonal(f, x, geoms, n; kw...)
    # Find first non-missing entry and count number of missing entries
    n_missing::Int = 0
    z1 = missing
    # If the first stat is missing, repeat until we find one that is non-missing
    for geom in geoms
        z1 = _zonal(f, x, geom; kw...)
        ismissing(z1) || break
        n_missing += 1
    end
    zs = Vector{Union{Missing,typeof(z1)}}(undef, n)
    zs[1:n_missing] .= missing
    # Exit early when all elements are missing
    if n_missing == n
        return zs, n_missing + 1
    end
    zs[n_missing + 1] = z1
    return zs, n_missing + 1
end

_maybe_skipmissing_call(f, A, sm) = sm ? f(skipmissing(A)) : f(A)<|MERGE_RESOLUTION|>--- conflicted
+++ resolved
@@ -113,13 +113,8 @@
         return _maybe_skipmissing_call(f, masked, skipmissing)
     end
 end
-<<<<<<< HEAD
 function _zonal(f, st::AbstractRasterStack, trait::GI.AbstractGeometryTrait, geom; 
     skipmissing=true, kw...
-=======
-function _zonal(f, st::AbstractRasterStack, ::GI.AbstractGeometryTrait, geom; 
-    skipmissing, kw...
->>>>>>> 1e8ea6dd
 )
     cropped = crop(st; to=geom, touches=true)
     prod(size(cropped)) > 0 || return map(_ -> missing, layerdims(st))
