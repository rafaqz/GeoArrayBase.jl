"""
    crop(x; to, touches=false, [geometrycolumn])
    crop(xs...; to)

Crop one or multiple [`AbstractRaster`](@ref) or [`AbstractRasterStack`](@ref) `x`
to match the size of the object `to`, or smallest of any dimensions that are shared.

`crop` is lazy, using a `view` into the object rather than allocating new memory.

# Keywords

<<<<<<< HEAD
- `to`: the object to crop to. This can be $OBJ_ARGUMENT 
If no `to` keyword is passed, the smallest shared area of all `xs` is used.
- `touches`: `true` or `false`. Whether to use `Touches` wraper on the object extent.
=======
- `to`: the object to crop to. If no `to` keyword is passed, the smallest shared
    area of all `xs` is used.
- `touches`: `true` or `false`. Whether to use `Touches` wrapper on the object extent.
>>>>>>> 49cb6962
   When lines need to be included in e.g. zonal statistics, `true` should be used.
$GEOMETRYCOLUMN_KEYWORD

As `crop` is lazy, `filename` and `suffix` keywords are not used.

# Example

Crop to another raster:

```jldoctest
using Rasters, RasterDataSources, Plots
evenness = Raster(EarthEnv{HabitatHeterogeneity}, :evenness)
rnge = Raster(EarthEnv{HabitatHeterogeneity}, :range)

# Roughly cut out New Zealand from the evenness raster
nz_bounds = X(165 .. 180), Y(-50 .. -32)
nz_evenness = evenness[nz_bounds...]

# Crop range to match evenness
nz_range = crop(rnge; to=nz_evenness)
plot(nz_range)

savefig("build/nz_crop_example.png")
nothing

# output
```

![new zealand evenness cropped](nz_crop_example.png)

Crop to a polygon:

```jldoctest
using Rasters, RasterDataSources, Plots, Dates, Shapefile, Downloads

# Download a borders shapefile
shapefile_url = "https://github.com/nvkelso/natural-earth-vector/raw/master/10m_cultural/ne_10m_admin_0_countries.shp"
shapefile_name = "boundary.shp"
isfile(shapefile_name) || Downloads.download(shapefile_url, shapefile_name)
shp = Shapefile.Handle(shapefile_name).shapes[6]

evenness = Raster(EarthEnv{HabitatHeterogeneity}, :evenness)
argentina_evenness = crop(evenness; to=shp)
plot(argentina_evenness)

savefig("build/argentina_crop_example.png"); nothing

# output
```

![argentina evenness cropped](argentina_crop_example.png)

$EXPERIMENTAL
"""

function crop end
function crop(l1::RasterStackOrArray, l2::RasterStackOrArray, ls::RasterStackOrArray...; kw...)
    crop((l1, l2, ls...); kw...)
end
function crop(xs; to=nothing, kw...)
    if isnothing(to)
        to = _subsetbounds((max, min), xs)
        map(l -> _crop_to(l, to), xs)
    else
        map(l -> crop(l; to, kw...), xs)
    end
end
crop(x::RasterStackOrArray; to, geometrycolumn=nothing, kw...) = _crop_to(x, to; geometrycolumn, kw...)

# crop `A` to values of dims of `to`
function _crop_to(x, to; geometrycolumn, kw...)
    ext = _extent(to; geometrycolumn)
    if isnothing(ext)
        if isnothing(dims(to))
            throw(ArgumentError("No dims or extent available on `to` object of type $(typeof(to))"))
        else
            return _crop_to(x, dims(x, dims(to)); kw...)
        end
    else
        return _crop_to(x, ext; kw...)
    end
end
_crop_to(A, to::RasterStackOrArray; dims=DD.dims(to), kw...) = _crop_to(A, DD.dims(to, dims); kw...)
_crop_to(x, to::Dimension; kw...) = _crop_to(x, (to,); kw...)
function _crop_to(x, to::DimTuple; touches=false, kw...)
    # We can only crop to sampled dims (e.g. not categorical dims like Band)
    sampled = reduce(to; init=()) do acc, d
        lookup(d) isa AbstractSampled ? (acc..., d) : acc
    end
    return _crop_to(x, Extents.extent(sampled); touches)
end
function _crop_to(x, to::Extents.Extent; touches=false, kw...)
    # Take a view over the bounds
    _without_mapped_crs(x) do x1
        if touches
            view(x1, Touches(to))
        else
            view(x1, to)
        end
    end
end

"""
    extend(xs...; [to])
    extend(xs; [to])
    extend(x::Union{AbstractRaster,AbstractRasterStack}; to, kw...)

Extend one or multiple [`AbstractRaster`](@ref) to match the area
covered by all `xs`, or by the keyword argument `to`.

# Keywords

- `to`: the Raster or dims to extend to. If no `to` keyword is passed, the largest
    shared area of all `xs` is used.
- `touches`: `true` or `false`. Whether to use `Touches` wrapper on the object extent.
   When lines need to be included in e.g. zonal statistics, `true` shoudle be used.
$FILENAME_KEYWORD
$SUFFIX_KEYWORD

```jldoctest
using Rasters, RasterDataSources, Plots
evenness = Raster(EarthEnv{HabitatHeterogeneity}, :evenness)
rnge = Raster(EarthEnv{HabitatHeterogeneity}, :range)

# Roughly cut out South America
sa_bounds = X(-88 .. -32), Y(-57 .. 13)
sa_evenness = evenness[sa_bounds...]

# Extend range to match the whole-world raster
sa_range = extend(sa_evenness; to=rnge)
plot(sa_range)

savefig("build/extend_example.png")
nothing
# output
```

![extend](extend_example.png)

$EXPERIMENTAL
"""
function extend end
function extend(l1::RasterStackOrArray, l2::RasterStackOrArray, ls::RasterStackOrArray...; kw...)
    extend((l1, l2, ls...); kw...)
end
function extend(xs; to=nothing)
    if isnothing(to)
        to = _subsetbounds((min, max), xs)
        map(l -> _extend_to(l, to), xs)
    else
        map(l -> extend(l; to), xs)
    end
end
extend(x::RasterStackOrArray; to=dims(x), kw...) = _extend_to(x, to; kw...)

_extend_to(x::RasterStackOrArray, to::RasterStackOrArray; kw...) = _extend_to(x, dims(to); kw...)
function _extend_to(x::RasterStackOrArray, to; kw...)
    ext = _extent(to)
    isnothing(ext) && throw(ArgumentError("No dims or extent available on `to` object of type $(typeof(to))"))
    return _extend_to(x, ext; kw...)
end
_extend_to(x::RasterStackOrArray, to::Dimension; kw...) = _extend_to(x, (to,); kw...)

function _extend_to(A::AbstractRaster, to::DimTuple;
    filename=nothing, suffix=nothing, touches=false,
    missingval=(isnothing(missingval(A)) ? missing : missingval(A))
)
    others = otherdims(to, A)
    # Allow not specifying all dimensions
    to = (set(dims(A), map(=>, dims(A, to), to)...)..., others...)
    # Calculate the range of the old array in the extended array
    rangedims = _without_mapped_crs(A) do A
        _without_mapped_crs(to) do to
            map(dims(A, to), to) do d, t
                # Values must match exactly, so use `At`
                DD.selectindices(t, At(first(d))):DD.selectindices(t, At(last(d)))
            end
        end
    end
    others1 = otherdims(to, A)
    final_to = (set(dims(A), map(=>, dims(A, to), to)...)..., others1...)
    # Create a new extended array
    newA = create(filename, eltype(A), final_to;
        suffix, parent=parent(A), missingval,
        name=name(A), metadata=metadata(A)
    )
    # Input checks
    map(dims(A, to), dims(newA, to)) do d1, d2
        if lookup(d1) isa Union{AbstractSampled,NoLookup}
            b1, b2 = bounds(d1), bounds(d2)
            b1[1] >= b2[1] || throw(ArgumentError("Lower bound of $(basetypeof(d1)) lookup of `$(b2[1])` are not larger than the original `$(b1[1])`"))
            b1[2] <= b2[2] || throw(ArgumentError("Upper bound of $(basetypeof(d2)) lookup of `$(b2[2])` is not larger than the original `$(b1[2])`"))
        elseif lookup(d1) isa Categorical
            map(lookup(d1)) do x
                x in d2 || throw(ArgumentError("category $x not in new dimension"))
            end
        end
    end
    # The missingval may have changed for disk-based arrays
    if !isequal(missingval, Rasters.missingval(newA))
        A = replace_missing(A, Rasters.missingval(newA))
    end
    open(newA; write=true) do O
        # Fill it with missing/nodata values
        O .= Rasters.missingval(O)
        # Copy the original data to the new array
        # Somehow this is slow from disk?
        broadcast_dims!(identity, view(O, rangedims...), A)
    end
    return newA
end
function _extend_to(st::AbstractRasterStack, to::DimTuple; suffix=keys(st), kw...)
    mapargs((A, s) -> _extend_to(A, to; suffix=s, kw...), st, suffix)
end
function _extend_to(ser::RasterSeries, to::DimTuple; kw...)
    map(x -> _extend_to(x, to; kw...), ser)
end
function _extend_to(x::RasterStackOrArray, extent::Extents.Extent{K}; kw...) where K
    shareddims = dims(x, dims(extent))
    bnds = map(val, dims(extent, shareddims))
    newdims = map(shareddims, bnds) do d, b
        l = lookup(d)
        # Use ranges for math because they have TwicePrecision magic
        # Define a range down to the lowest value,
        # but anchored at the existing value
        fl = LA.ordered_first(l); ll = LA.ordered_last(l)
        fb = first(b); lb = last(b)
        s = step(l)
        lowerrange = fb < first(bounds(l)) ? (fl:-s:fb) : (fl:-s:fl)
        upperrange = lb > last(bounds(l))  ? (ll: s:lb) : (ll: s:ll)
        if DD.order(l) isa ForwardOrdered
            newrange = last(lowerrange):s:last(upperrange)
        elseif order(d) isa ReverseOrdered
            newrange = last(upperrange):s:last(lowerrange)
        end
        newlookup = rebuild(l; data=newrange)
        rebuild(d, newlookup)
    end
    return _extend_to(x, newdims; kw...)
end

# Shared utils

# Get the largest or smallest dimensions in a tuple of AbstractRaster
function _subsetbounds(fs, layers)
    # Combine the dimensions of all layers
    dims = DD.combinedims(layers...; check=false)
    # Search through all the dimensions choosing the shortest
    alldims = map(DD.dims, layers)
    bounds = reduce(dims; init=()) do acc, d
        all(map(l -> hasdim(l, d), layers)) || return acc
        matchingdims = map(ds -> DD.dims(ds, (d,)), alldims)
        bounds = reduce(matchingdims) do a, b
            _choosebounds(fs, a, b)
        end
        return (acc..., rebuild(d, bounds))
    end
    return Extents.Extent{name(bounds)}(map(val, bounds))
end

# Choose bounds from either missing dimension
# (empty Tuple) or a comparison between two 1-Tuples
_choosebounds((f1, f2), (a,)::Tuple{<:Dimension}, ::Tuple{}) = bounds(a)
_choosebounds((f1, f2), (a,)::Tuple{<:Dimension}, b::Tuple{<:Dimension}) = _choosebounds((f1, f2), bounds(a), b)
_choosebounds((f1, f2), ::Tuple{}, ::Tuple{}) = ()
_choosebounds((f1, f2), ::Tuple{}, (b,)::DimTuple) = bounds(b)
_choosebounds((f1, f2), a::Tuple, ::Tuple{}) = a
function _choosebounds((f1, f2), (a1, a2)::Tuple{<:Any,<:Any}, (b,)::Tuple{<:Dimension})
    b1, b2 = bounds(b)
    return f1(a1, b1), f2(a2, b2)
end<|MERGE_RESOLUTION|>--- conflicted
+++ resolved
@@ -9,15 +9,10 @@
 
 # Keywords
 
-<<<<<<< HEAD
 - `to`: the object to crop to. This can be $OBJ_ARGUMENT 
-If no `to` keyword is passed, the smallest shared area of all `xs` is used.
+  If no `to` keyword is passed, the smallest shared area of all `xs` is used.
 - `touches`: `true` or `false`. Whether to use `Touches` wraper on the object extent.
-=======
-- `to`: the object to crop to. If no `to` keyword is passed, the smallest shared
-    area of all `xs` is used.
-- `touches`: `true` or `false`. Whether to use `Touches` wrapper on the object extent.
->>>>>>> 49cb6962
+
    When lines need to be included in e.g. zonal statistics, `true` should be used.
 $GEOMETRYCOLUMN_KEYWORD
 
