"""
    crop(x; to)
    crop(xs...; to)

Crop one or multiple [`AbstractRaster`](@ref) or [`AbstractRasterStack`](@ref) `x`
to match the size of the object `to`, or smallest of any dimensions that are shared.

`crop` is lazy, using a `view` into the object rather than alocating new memory.

# Keywords

- `to`: the object to crop to. If no `to` keyword is passed, the smallest shared
    area of all `xs` is used.
- `touches`: `true` or `false`. Whether to use `Touches` wraper on the object extent.
<<<<<<< HEAD
   When lines need to be included in e.g. zonal statistics, `true` should be used.
=======
   When lines need to be included in e.g. zonal statistics, `true` shoudle be used.

As `crop` is lazy, `filename` and `suffix` keywords are not used.
>>>>>>> 09cd3f2e

# Example

Crop to another raster:

```jldoctest
using Rasters, RasterDataSources, Plots
evenness = Raster(EarthEnv{HabitatHeterogeneity}, :evenness)
rnge = Raster(EarthEnv{HabitatHeterogeneity}, :range)

# Roughly cut out New Zealand from the evenness raster
nz_bounds = X(165 .. 180), Y(-50 .. -32)
nz_evenness = evenness[nz_bounds...]

# Crop range to match evenness
nz_range = crop(rnge; to=nz_evenness)
plot(nz_range)

savefig("docs/build/nz_crop_example.png")
nothing

# output
```

![new zealand evenness cropped](/build/nz_crop_example.png)

Crop to a polygon:

```jldoctest
using Rasters, RasterDataSources, Plots, Dates, Shapefile, Downloads

# Download a borders shapefile
shapefile_url = "https://github.com/nvkelso/natural-earth-vector/raw/master/10m_cultural/ne_10m_admin_0_countries.shp"
shapefile_name = "boundary.shp"
isfile(shapefile_name) || Downloads.download(shapefile_url, shapefile_name)
shp = Shapefile.Handle(shapefile_name).shapes[6]

evenness = Raster(EarthEnv{HabitatHeterogeneity}, :evenness)
argentina_evenness = crop(evenness; to=shp)
plot(argentina_evenness)

savefig("docs/build/argentina_crop_example.png"); nothing

# output
```

![argentina evenness cropped](/build/argentina_crop_example.png)

$EXPERIMENTAL
"""
function crop end
function crop(l1::RasterStackOrArray, l2::RasterStackOrArray, ls::RasterStackOrArray...; kw...)
    crop((l1, l2, ls...); kw...)
end
function crop(xs; to=nothing, kw...)
    if isnothing(to)
        to = _subsetbounds((max, min), xs)
        map(l -> _crop_to(l, to), xs)
    else
        map(l -> crop(l; to, kw...), xs)
    end
end
crop(x::RasterStackOrArray; to, kw...) = _crop_to(x, to; kw...)

# crop `A` to values of dims of `to`
function _crop_to(x, to; kw...)
    ext = _extent(to)
    if isnothing(ext)
        if isnothing(dims(to))
            throw(ArgumentError("No dims or extent available on `to` object of type $(typeof(to))"))
        else
            return _crop_to(x, dims(x, dims(to)); kw...)
        end
    else
        return _crop_to(x, ext; kw...)
    end
end
_crop_to(A, to::RasterStackOrArray; kw...) = _crop_to(A, dims(to); kw...)
function _crop_to(x, to::DimTuple; kw...)
    # We can only crop to sampled dims (e.g. not categorical dims like Band)
    sampled = reduce(to; init=()) do acc, d
        lookup(d) isa AbstractSampled ? (acc..., d) : acc
    end
    return _crop_to(x, Extents.extent(to); kw...)
end
function _crop_to(x, to::Extents.Extent; touches=false)
    ds = dims(x, map(key2dim, keys(to)))
    # Take a view over the bounds
    _without_mapped_crs(x) do x1
        if touches 
            view(x1, Touches(to))
        else
            view(x1, to)
        end
    end
end

"""
    extend(xs...; [to])
    extend(xs; [to])
    extend(x::Union{AbstractRaster,AbstractRasterStack}; to, kw...)

Extend one or multiple [`AbstractRaster`](@ref) to match the area
covered by all `xs`, or by the keyword argument `to`.

# Keywords

- `to`: the Raster or dims to extend to. If no `to` keyword is passed, the largest
    shared area of all `xs` is used.
- `touches`: `true` or `false`. Whether to use `Touches` wraper on the object extent.
   When lines need to be included in e.g. zonal statistics, `true` shoudle be used.
$FILENAME_KEYWORD
$SUFFIX_KEYWORD

```jldoctest
using Rasters, RasterDataSources, Plots
evenness = Raster(EarthEnv{HabitatHeterogeneity}, :evenness)
rnge = Raster(EarthEnv{HabitatHeterogeneity}, :range)

# Roughly cut out South America
sa_bounds = X(-88 .. -32), Y(-57 .. 13)
sa_evenness = evenness[sa_bounds...]

# Extend range to match the whole-world raster
sa_range = extend(sa_evenness; to=rnge)
plot(sa_range)

savefig("docs/build/extend_example.png")
nothing
# output
```

![extend](/build/extend_example.png)

$EXPERIMENTAL
"""
function extend end
function extend(l1::RasterStackOrArray, l2::RasterStackOrArray, ls::RasterStackOrArray...; kw...)
    extend((l1, l2, ls...); kw...)
end
function extend(xs; to=nothing)
    if isnothing(to)
        to = _subsetbounds((min, max), xs)
        map(l -> _extend_to(l, to), xs)
    else
        map(l -> extend(l; to), xs)
    end
end
extend(x::RasterStackOrArray; to=dims(x), kw...) = _extend_to(x, to; kw...)

_extend_to(x::RasterStackOrArray, to::RasterStackOrArray; kw...) = _extend_to(x, dims(to); kw...)
function _extend_to(x::RasterStackOrArray, to; kw...)
    ext = _extent(to)
    isnothing(ext) && throw(ArgumentError("No dims or extent available on `to` object of type $(typeof(to))"))
    return _extend_to(x, ext; kw...)
end

function _extend_to(A::AbstractRaster, to::DimTuple;
    filename=nothing, suffix=nothing, touches=false
)
    # Calculate the range of the old array in the extended array
    ranges = _without_mapped_crs(A) do A
        _without_mapped_crs(to) do to
            map(dims(A), to) do d, t
                range = if touches 
                    DD.selectindices(t, LA.Touches(bounds(d)))
                else
                    DD.selectindices(t, LA.ClosedInterval(bounds(d)...))
                end
                rebuild(d, range)
            end
        end
    end
    # Create a new extended array
    newA = create(filename, eltype(A), to;
        suffix, parent=parent(A), missingval=missingval(A),
        name=name(A), metadata=metadata(A)
    )
    # The missingval may have changed for disk-based arrays
    if !isequal(missingval(A), missingval(newA))
        A = replace_missing(A, missingval(newA))
    end
    open(newA; write=true) do O
        # Fill it with missing/nodata values
        O .= missingval(O)
        # Copy the original data to the new array
        # Somehow this is slow from disk?
        broadcast_dims!(identity, view(O, ranges...), A)
    end
    return newA
end
function _extend_to(st::AbstractRasterStack, to::DimTuple; suffix=keys(st), kw...)
    mapargs((A, s) -> _extend_to(A, to; suffix=s, kw...), st, suffix)
end
function _extend_to(ser::RasterSeries, to::DimTuple; kw...)
    map(x -> _extend_to(x, to; kw...), ser)
end
function _extend_to(x::RasterStackOrArray, extent::Extents.Extent{K}; kw...) where K
    shareddims = dims(x, dims(extent))
    bnds = map(val, dims(extent, shareddims))
    newdims = map(shareddims, bnds) do d, b
        l = lookup(d)
        # Use ranges for math because they have TwicePrecision magic
        # Define a range down to the lowest value,
        # but anchored at the existing value
        fl = LA.ordered_first(l); ll = LA.ordered_last(l)
        fb = first(b); lb = last(b)
        s = step(l)
        lowerrange = fb < first(bounds(l)) ? (fl:-s:fb) : (fl:-s:fl)
        upperrange = lb > last(bounds(l))  ? (ll: s:lb) : (ll: s:ll)
        if DD.order(l) isa ForwardOrdered
            newrange = last(lowerrange):s:last(upperrange)
        elseif order(d) isa ReverseOrdered
            newrange = last(upperrange):s:last(lowerrange)
        end
        newlookup = rebuild(l; data=newrange)
        rebuild(d, newlookup)
    end
    return _extend_to(x, newdims; kw...)
end

# Shared utils

# Get the largest or smallest dimensions in a tuple of AbstractRaster
function _subsetbounds(fs, layers)
    # Combine the dimensions of all layers
    dims = DD.combinedims(layers...; check=false)
    # Search through all the dimensions choosing the shortest
    alldims = map(DD.dims, layers)
    bounds = reduce(dims; init=()) do acc, d
        all(map(l -> hasdim(l, d), layers)) || return acc
        matchingdims = map(ds -> DD.dims(ds, (d,)), alldims)
        bounds = reduce(matchingdims) do a, b
            _choosebounds(fs, a, b)
        end
        return (acc..., rebuild(d, bounds))
    end
    return Extents.Extent{dim2key(bounds)}(map(val, bounds))
end

# Choose bounds from either missing dimension
# (empty Tuple) or a comparison between two 1-Tuples
_choosebounds((f1, f2), (a,)::Tuple{<:Dimension}, ::Tuple{}) = bounds(a)
_choosebounds((f1, f2), (a,)::Tuple{<:Dimension}, b::Tuple{<:Dimension}) = _choosebounds((f1, f2), bounds(a), b)
_choosebounds((f1, f2), ::Tuple{}, ::Tuple{}) = ()
_choosebounds((f1, f2), ::Tuple{}, (b,)::DimTuple) = bounds(b)
_choosebounds((f1, f2), a::Tuple, ::Tuple{}) = a
function _choosebounds((f1, f2), (a1, a2)::Tuple{<:Any,<:Any}, (b,)::Tuple{<:Dimension})
    b1, b2 = bounds(b)
    return f1(a1, b1), f2(a2, b2)
end<|MERGE_RESOLUTION|>--- conflicted
+++ resolved
@@ -12,13 +12,9 @@
 - `to`: the object to crop to. If no `to` keyword is passed, the smallest shared
     area of all `xs` is used.
 - `touches`: `true` or `false`. Whether to use `Touches` wraper on the object extent.
-<<<<<<< HEAD
-   When lines need to be included in e.g. zonal statistics, `true` should be used.
-=======
    When lines need to be included in e.g. zonal statistics, `true` shoudle be used.
 
 As `crop` is lazy, `filename` and `suffix` keywords are not used.
->>>>>>> 09cd3f2e
 
 # Example
 
