--- conflicted
+++ resolved
@@ -159,7 +159,6 @@
     kw...
 )
     n = DD._astuple(name)
-<<<<<<< HEAD
     g, g1 = if GI.isgeometry(data)
         data, data
     elseif GI.isfeature(data)
@@ -174,19 +173,6 @@
     e = Extractor(xp, g1; name, skipmissing, flatten, id, geometry, index)
     id_init = 1
     return _extract(xp, e, id_init, g; kw...)
-=======
-    geoms = _get_geometries(data, geometrycolumn)
-    _extract(x, geoms;
-         dims=DD.dims(x, DEFAULT_POINT_ORDER),
-         names=NamedTuple{n}(n),
-         # These keywords are converted to _True/_False for type stability later on
-         # The @inline above helps constant propagation of the Bools
-         geometry=_booltype(geometry), 
-         index=_booltype(index), 
-         skipmissing=_booltype(skipmissing), 
-         kw...
-    )
->>>>>>> b89b0b63
 end
 
 # TODO use a GeometryOpsCore method like `applyreduce` here?
@@ -200,25 +186,12 @@
 function _extract(A::RasterStackOrArray, e::Extractor, id::Int, geom; kw...)
     _extract(A, e, id, GI.geomtrait(geom), geom; kw...)
 end
-<<<<<<< HEAD
 function _extract(A::RasterStackOrArray, e::Extractor{T}, id::Int, ::Nothing, geoms::AbstractArray;
-    threaded=false, progress=true, kw...
+    threaded=false, progress=true, skipmissing, kw...
 ) where T
-    # Handle emptycases
-    isempty(geoms) && return T[]
-
-    geom1 = all(ismissing, geoms) ? missing : first(skipmissing(geoms))
-=======
-function _extract(A::RasterStackOrArray, ::Nothing, geoms; 
-    names, skipmissing, kw...
-)
-    T = _rowtype(A, eltype(geoms); names, skipmissing, kw...)
     # Handle empty / all missing cases
-    (length(geoms) > 0 && any(!ismissing, geoms)) || return T[]
-    
-    geom1 = first(Base.skipmissing(geoms))
->>>>>>> b89b0b63
-    trait1 = GI.trait(geom1)
+    isempty(geoms) || all(ismissing, geoms) && return T[]
+    trait1 = GI.trait(first(Base.skipmissing(geoms)))
     # We split out points from other geoms for performance
     if trait1 isa GI.PointTrait
         allpoints = true
