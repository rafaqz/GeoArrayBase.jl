"""
    mosaic(f, regions...; missingval, atol)
    mosaic(f, regions; missingval, atol)

Combine `regions` into a single raster.

# Arguments

- `f`: A reducing function (`mean`, `sum`, `first`, `last` etc.)
    for values where `regions` overlap.
- `regions`: Iterable or splatted `Raster` or `RasterStack`.

# Keywords

- `missingval`: Fills empty areas, and defualts to the
    `missingval` of the first region.
- `atol`: Absolute tolerance for comparison between index values.
    This is often required due to minor differences in range values
    due to floating point error. It is not applied to non-float dimensions.
    A tuple of tolerances may be passed, matching the dimension order.
$FILENAME_KEYWORD
$SUFFIX_KEYWORD

If your mosaic has has apparent line errors, increase the `atol` value.

# Example

Here we cut out Australia and Africa from a stack, and join them with `mosaic`.

```jldoctest
using Rasters, RasterDataSources, ArchGDAL, Plots
st = RasterStack(WorldClim{Climate}; month=1);

africa = st[X(-20.0 .. 60.0), Y(-40.0 .. 35.0)]
a = plot(africa)

aus = st[X(100.0 .. 160.0), Y(-50.0 .. -10.0)]
b = plot(aus)

# Combine with mosaic
mos = mosaic(first, aus, africa)
c = plot(mos)

savefig(a, "build/mosaic_example_africa.png")
savefig(b, "build/mosaic_example_aus.png")
savefig(c, "build/mosaic_example_combined.png")
nothing
# output

```

### Individual continents

![arica](mosaic_example_africa.png)

![aus](mosaic_example_aus.png)

### Mosaic of continents

![mosaic](mosaic_example_combined.png)

$EXPERIMENTAL
"""
function mosaic(f::Function, r1::RasterStackOrArray, rs::RasterStackOrArray...; kw...)
    mosaic(f, (r1, rs...); kw...)
end
mosaic(f::Function, regions; kw...) = _mosaic(f, first(regions), regions; kw...)
function _mosaic(f::Function, A1::AbstractRaster, regions;
    missingval=nokw,
    coalesceval=nokw,
    filename=nothing,
    suffix=nothing,
    driver=nokw,
    options=nokw,
    force=false,
    kw...
)
    isnothing(missingval) && throw(ArgumentError("missingval cannot be `nothing` for `mosaic`"))
    coalesceval = isnokw(coalesceval) ? Rasters.missingval(first(regions)) : coalesceval
    missingval = if isnokw(missingval)
        mv = Rasters.missingval(first(regions)) 
        isnokwornothing(mv) ? missing : mv
    else
        missingval
    end
    if !isnothing(filename) && (ismissing(missingval) || isnokwornothing(missingval))
        missingval = _type_missingval(eltype(A1))
    end
    T = Base.promote_type(typeof(missingval), Base.promote_eltype(regions...))
    dims = _mosaic(Tuple(map(DD.dims, regions)))
    l1 = first(regions)

    return create(filename, T, dims;
        name=name(l1),
        fill=missingval,
        missingval,
        coalesceval,
        driver,
        options,
        force
    ) do C
        mosaic!(f, C, regions; missingval, kw...)
    end
end
function _mosaic(f::Function, ::AbstractRasterStack, regions;
    filename=nothing,
    suffix=keys(first(regions)),
    kw...
)
    # TODO make this write inside a single netcdf
    layers = map(suffix, map(values, regions)...) do s, A...
        mosaic(f, A...; filename, suffix=s, kw...)
    end
    return DD.rebuild_from_arrays(first(regions), Tuple(layers))
end

"""
    mosaic!(f, x, regions...; missingval, atol)
    mosaic!(f, x, regions::Tuple; missingval, atol)

Combine `regions` in `x` using the function `f`.

# Arguments

- `f` a function (e.g. `mean`, `sum`, `first` or `last`) that is applied to
    values where `regions` overlap.
- `x`: A `Raster` or `RasterStack`. May be a an opened disk-based `Raster`,
    the result will be written to disk.
    With the current algorithm, the read speed is slow.
- `regions`: source objects to be joined. These should be memory-backed
    (use `read` first), or may experience poor performance. If all objects have
    the same extent, `mosaic` is simply a merge.

# Keywords

- `missingval`: Fills empty areas, and defualts to the `missingval/
    of the first layer.
- `atol`: Absolute tolerance for comparison between index values.
    This is often required due to minor differences in range values
    due to floating point error. It is not applied to non-float dimensions.
    A tuple of tolerances may be passed, matching the dimension order.

# Example

Cut out Australia and Africa stacks, then combined them
into a single stack.

```jldoctest
using Rasters, RasterDataSources, ArchGDAL, Statistics, Plots
st = read(RasterStack(WorldClim{Climate}; month=1))
aus = st[X=100.0 .. 160.0, Y=-50.0 .. -10.0]
africa = st[X=-20.0 .. 60.0, Y=-40.0 .. 35.0]
mosaic!(first, st, aus, africa)
plot(st)
savefig("build/mosaic_bang_example.png")
nothing
# output

```

![mosaic](mosaic_bang_example.png)

$EXPERIMENTAL
"""
mosaic!(f::Function, x::RasterStackOrArray, regions::RasterStackOrArray...; kw...) =
    mosaic!(f, x, regions; kw...)
function mosaic!(f::Function, A::AbstractRaster{T}, regions;
<<<<<<< HEAD
    missingval=Rasters.missingval(A),
    atol=_default_atol(T)
=======
    missingval=missingval(A), atol=maybe_eps(T)
>>>>>>> a9bf2f92
) where T
    isnokwornothing(missingval) && throw(ArgumentError("destination array must have a `missingval`"))
    _without_mapped_crs(A) do A1
        broadcast!(A1, DimSelectors(A1; atol)) do ds
            # Get all the regions that have this point
            ls = foldl(regions; init=()) do acc, l
                if DD.hasselection(l, ds)
                    v = l[ds...]
                    (acc..., l)
                else
                    acc
                end
            end
            values = foldl(ls; init=()) do acc, l
                v = l[ds...]
                if isnothing(Rasters.missingval(l))
                    (acc..., v)
                elseif ismissing(Rasters.missingval(l))
                    ismissing(v) ? acc : (acc..., v)
                else
                    v === Rasters.missingval(l) ? acc : (acc..., v)
                end
            end
            if length(values) === 0
                missingval
            else
                f(values)
            end
        end
    end
    return A
end
function mosaic!(f::Function, st::AbstractRasterStack, regions::Tuple; kw...)
    map(st, regions...) do A, r...
        mosaic!(f, A, r; kw...)
    end
end

_mosaic(alldims::Tuple{<:DimTuple,Vararg{<:DimTuple}}) = map(_mosaic, alldims...)
function _mosaic(dims::Dimension...)
    map(dims) do d
        DD.comparedims(first(dims), d; val=false, length=false, valtype=true)
    end
    return rebuild(first(dims), _mosaic(lookup(dims)))
end
_mosaic(lookups::LookupTuple) = _mosaic(first(lookups), lookups)
function _mosaic(lookup::Categorical, lookups::LookupTuple)
    newindex = union(lookups...)
    if order isa ForwardOrdered
        newindex = sort(newindex; order=LA.ordering(order(lookup)))
    end
    return rebuild(lookup; data=newindex)
end
function _mosaic(lookup::AbstractSampled, lookups::LookupTuple)
    order(lookup) isa Unordered && throw(ArgumentError("Cant mozaic an Unordered lookup"))
    return _mosaic(span(lookup), lookup, lookups)
end
function _mosaic(span::Regular, lookup::AbstractSampled, lookups::LookupTuple)
    newindex = if order(lookup) isa ForwardOrdered
        mi = minimum(map(first, lookups))
        ma = maximum(map(last, lookups))
        if mi isa AbstractFloat
            # Handle slight range errors to make sure
            # we don't drop one step of the range
            mi:step(span):ma + 2eps(ma)
        else
            mi:step(span):ma
        end
    else
        mi = minimum(map(last, lookups))
        ma = maximum(map(first, lookups))
        if mi isa AbstractFloat
            ma:step(span):mi - 2eps(mi)
        else
            ma:step(span):mi
        end
    end
    return rebuild(lookup; data=newindex)
end

function _mosaic(::Irregular, lookup::AbstractSampled, lookups::LookupTuple)
    newindex = sort(union(map(parent, lookups)...); order=LA.ordering(order(lookup)))
    return rebuild(lookup; data=newindex)
end
function _mosaic(span::Explicit, lookup::AbstractSampled, lookups::LookupTuple)
    # TODO make this less fragile to floating point inaccuracy
    newindex = sort(union(map(parent, lookups)...); order=LA.ordering(order(lookup)))
    bounds = map(val ∘ DD.span, lookups)
    lower = map(b -> view(b, 1, :), bounds)
    upper = map(b -> view(b, 2, :), bounds)
    newlower = sort(union(lower...); order=LA.ordering(order(lookup)))
    newupper = sort(union(upper...); order=LA.ordering(order(lookup)))
    newbounds = vcat(permutedims(newlower), permutedims(newupper))
    return rebuild(lookup; data=newindex, span=Explicit(newbounds))
end<|MERGE_RESOLUTION|>--- conflicted
+++ resolved
@@ -165,12 +165,8 @@
 mosaic!(f::Function, x::RasterStackOrArray, regions::RasterStackOrArray...; kw...) =
     mosaic!(f, x, regions; kw...)
 function mosaic!(f::Function, A::AbstractRaster{T}, regions;
-<<<<<<< HEAD
     missingval=Rasters.missingval(A),
-    atol=_default_atol(T)
-=======
-    missingval=missingval(A), atol=maybe_eps(T)
->>>>>>> a9bf2f92
+    atol=maybe_eps(T),
 ) where T
     isnokwornothing(missingval) && throw(ArgumentError("destination array must have a `missingval`"))
     _without_mapped_crs(A) do A1
