"""
    mosaic(f, regions...; missingval, atol)
    mosaic(f, regions; missingval, atol)

Combine `regions` into a single raster.

# Arguments

- `f`: A reducing function (`mean`, `sum`, `first`, `last` etc.)
    for values where `regions` overlap.
- `regions`: Iterable or splatted `Raster` or `RasterStack`.

# Keywords

- `missingval`: Fills empty areas, and defualts to the
    `missingval` of the first region.
- `atol`: Absolute tolerance for comparison between index values.
    This is often required due to minor differences in range values
    due to floating point error. It is not applied to non-float dimensions.
    A tuple of tolerances may be passed, matching the dimension order.
$FILENAME_KEYWORD
$SUFFIX_KEYWORD

If your mosaic has has apparent line errors, increase the `atol` value.

# Example

Here we cut out Australia and Africa from a stack, and join them with `mosaic`.

```jldoctest
using Rasters, RasterDataSources, ArchGDAL, Plots
st = RasterStack(WorldClim{Climate}; month=1);

africa = st[X(-20.0 .. 60.0), Y(-40.0 .. 35.0)]
a = plot(africa)

aus = st[X(100.0 .. 160.0), Y(-50.0 .. -10.0)]
b = plot(aus)

# Combine with mosaic
mos = mosaic(first, aus, africa)
c = plot(mos)

savefig(a, "build/mosaic_example_africa.png")
savefig(b, "build/mosaic_example_aus.png")
savefig(c, "build/mosaic_example_combined.png")
nothing
# output

```

### Individual continents

![arica](mosaic_example_africa.png)

![aus](mosaic_example_aus.png)

### Mosaic of continents

![mosaic](mosaic_example_combined.png)

$EXPERIMENTAL
"""
function mosaic(f::Function, r1::RasterStackOrArray, rs::RasterStackOrArray...; kw...)
    mosaic(f, (r1, rs...); kw...)
end
mosaic(f::Function, regions; kw...) = _mosaic(f, first(regions), regions; kw...)
function _mosaic(f::Function, A1::AbstractRaster, regions;
    missingval=nokw,
    filename=nothing,
    suffix=nothing,
    driver=nokw,
    options=nokw,
    force=false,
    kw...
)
    isnothing(missingval) && throw(ArgumentError("missingval cannot be `nothing` for `mosaic`"))
    missingval = if isnokw(missingval)
        mv = Rasters.missingval(first(regions)) 
        isnokwornothing(mv) ? missing : mv
    else
        missingval
    end
    if !isnothing(filename) && (ismissing(missingval) || isnokwornothing(missingval))
        missingval = _type_missingval(eltype(A1)) => missing
    end
    T = if missingval isa Pair
        Base.promote_type(typeof(last(missingval)), Base.promote_eltype(regions...))
    else
        Base.promote_type(typeof(missingval), Base.promote_eltype(regions...))
    end
    dims = _mosaic(Tuple(map(DD.dims, regions)))
    l1 = first(regions)
<<<<<<< HEAD

    return create(filename, T, dims;
        name=name(l1),
        fill=missingval,
        missingval,
        driver,
        options,
        force
    ) do C
        mosaic!(f, C, regions; missingval, kw...)
=======
    A = create(filename, T, dims; name=name(l1), missingval, metadata=metadata(l1))
    open(A; write=true) do a
        _mosaic!(f, a, regions; missingval, kw...)
>>>>>>> 5aa89149
    end
end
function _mosaic(f::Function, ::AbstractRasterStack, regions;
    filename=nothing,
    suffix=keys(first(regions)),
    kw...
)
    # TODO make this write inside a single netcdf
    layers = map(suffix, map(values, regions)...) do s, A...
        mosaic(f, A...; filename, suffix=s, kw...)
    end
    return DD.rebuild_from_arrays(first(regions), Tuple(layers))
end

"""
    mosaic!(f, x, regions...; missingval, atol)
    mosaic!(f, x, regions::Tuple; missingval, atol)

Combine `regions` in `x` using the function `f`.

# Arguments

- `f` a function (e.g. `mean`, `sum`, `first` or `last`) that is applied to
    values where `regions` overlap.
- `x`: A `Raster` or `RasterStack`. May be a an opened disk-based `Raster`,
    the result will be written to disk.
    With the current algorithm, the read speed is slow.
- `regions`: source objects to be joined. These should be memory-backed
    (use `read` first), or may experience poor performance. If all objects have
    the same extent, `mosaic` is simply a merge.

# Keywords

- `missingval`: Fills empty areas, and defualts to the `missingval/
    of the first layer.
- `atol`: Absolute tolerance for comparison between index values.
    This is often required due to minor differences in range values
    due to floating point error. It is not applied to non-float dimensions.
    A tuple of tolerances may be passed, matching the dimension order.

# Example

Cut out Australia and Africa stacks, then combined them
into a single stack.

```jldoctest
using Rasters, RasterDataSources, ArchGDAL, Statistics, Plots
st = read(RasterStack(WorldClim{Climate}; month=1))
aus = st[X=100.0 .. 160.0, Y=-50.0 .. -10.0]
africa = st[X=-20.0 .. 60.0, Y=-40.0 .. 35.0]
mosaic!(first, st, aus, africa)
plot(st)
savefig("build/mosaic_bang_example.png")
nothing
# output

```

![mosaic](mosaic_bang_example.png)

$EXPERIMENTAL
"""
<<<<<<< HEAD
mosaic!(f::Function, x::RasterStackOrArray, regions::RasterStackOrArray...; kw...) =
    mosaic!(f, x, regions; kw...)
function mosaic!(f::Function, A::AbstractRaster{T}, regions;
    missingval=Rasters.missingval(A),
    atol=maybe_eps(T),
=======
mosaic!(f::Function, dest::RasterStackOrArray, regions::RasterStackOrArray...; kw...) =
    _mosaic!(f, dest, regions; kw...)

function _mosaic!(f::Function, A::AbstractRaster{T}, regions::Union{Tuple,AbstractArray};
    missingval=missingval(A), atol=maybe_eps(T)
>>>>>>> 5aa89149
) where T
    isnokwornothing(missingval) && throw(ArgumentError("destination array must have a `missingval`"))
    _without_mapped_crs(A) do A1
        broadcast!(A1, DimSelectors(A1; atol)) do ds
            # Get all the regions that have this point
            ls = foldl(regions; init=()) do acc, l
                if DD.hasselection(l, ds)
                    v = l[ds...]
                    (acc..., l)
                else
                    acc
                end
            end
            values = foldl(ls; init=()) do acc, l
                v = l[ds...]
                if isnothing(Rasters.missingval(l))
                    (acc..., v)
                elseif ismissing(Rasters.missingval(l))
                    ismissing(v) ? acc : (acc..., v)
                else
                    v === Rasters.missingval(l) ? acc : (acc..., v)
                end
            end
            if length(values) === 0
                missingval
            else
                f(values)
            end
        end
    end
    return A
end
function _mosaic!(f::Function, st::AbstractRasterStack, regions::Union{Tuple,AbstractArray}; kw...)
    map(values(st), map(values, regions)...) do A, r...
        mosaic!(f, A, r...; kw...)
    end
    return st
end

_mosaic(alldims::Tuple{<:DimTuple,Vararg{DimTuple}}) = map(_mosaic, alldims...)
function _mosaic(dims::Dimension...)
    map(dims) do d
        DD.comparedims(first(dims), d; val=false, length=false, valtype=true)
    end
    return rebuild(first(dims), _mosaic(lookup(dims)))
end
_mosaic(lookups::LookupTuple) = _mosaic(first(lookups), lookups)
function _mosaic(lookup::Categorical, lookups::LookupTuple)
    newindex = union(lookups...)
    if order isa ForwardOrdered
        newindex = sort(newindex; order=LA.ordering(order(lookup)))
    end
    return rebuild(lookup; data=newindex)
end
function _mosaic(lookup::AbstractSampled, lookups::LookupTuple)
    order(lookup) isa Unordered && throw(ArgumentError("Cant mozaic an Unordered lookup"))
    return _mosaic(span(lookup), lookup, lookups)
end
function _mosaic(span::Regular, lookup::AbstractSampled, lookups::LookupTuple)
    newindex = if order(lookup) isa ForwardOrdered
        mi = minimum(map(first, lookups))
        ma = maximum(map(last, lookups))
        if mi isa AbstractFloat
            # Handle slight range errors to make sure
            # we don't drop one step of the range
            mi:step(span):ma + 2eps(ma)
        else
            mi:step(span):ma
        end
    else
        mi = minimum(map(last, lookups))
        ma = maximum(map(first, lookups))
        if mi isa AbstractFloat
            ma:step(span):mi - 2eps(mi)
        else
            ma:step(span):mi
        end
    end
    return rebuild(lookup; data=newindex)
end

function _mosaic(::Irregular, lookup::AbstractSampled, lookups::LookupTuple)
    newindex = sort(union(map(parent, lookups)...); order=LA.ordering(order(lookup)))
    return rebuild(lookup; data=newindex)
end
function _mosaic(span::Explicit, lookup::AbstractSampled, lookups::LookupTuple)
    # TODO make this less fragile to floating point inaccuracy
    newindex = sort(union(map(parent, lookups)...); order=LA.ordering(order(lookup)))
    bounds = map(val ∘ DD.span, lookups)
    lower = map(b -> view(b, 1, :), bounds)
    upper = map(b -> view(b, 2, :), bounds)
    newlower = sort(union(lower...); order=LA.ordering(order(lookup)))
    newupper = sort(union(upper...); order=LA.ordering(order(lookup)))
    newbounds = vcat(permutedims(newlower), permutedims(newupper))
    return rebuild(lookup; data=newindex, span=Explicit(newbounds))
end<|MERGE_RESOLUTION|>--- conflicted
+++ resolved
@@ -91,7 +91,6 @@
     end
     dims = _mosaic(Tuple(map(DD.dims, regions)))
     l1 = first(regions)
-<<<<<<< HEAD
 
     return create(filename, T, dims;
         name=name(l1),
@@ -102,11 +101,6 @@
         force
     ) do C
         mosaic!(f, C, regions; missingval, kw...)
-=======
-    A = create(filename, T, dims; name=name(l1), missingval, metadata=metadata(l1))
-    open(A; write=true) do a
-        _mosaic!(f, a, regions; missingval, kw...)
->>>>>>> 5aa89149
     end
 end
 function _mosaic(f::Function, ::AbstractRasterStack, regions;
@@ -169,19 +163,11 @@
 
 $EXPERIMENTAL
 """
-<<<<<<< HEAD
-mosaic!(f::Function, x::RasterStackOrArray, regions::RasterStackOrArray...; kw...) =
-    mosaic!(f, x, regions; kw...)
-function mosaic!(f::Function, A::AbstractRaster{T}, regions;
-    missingval=Rasters.missingval(A),
-    atol=maybe_eps(T),
-=======
 mosaic!(f::Function, dest::RasterStackOrArray, regions::RasterStackOrArray...; kw...) =
     _mosaic!(f, dest, regions; kw...)
 
 function _mosaic!(f::Function, A::AbstractRaster{T}, regions::Union{Tuple,AbstractArray};
     missingval=missingval(A), atol=maybe_eps(T)
->>>>>>> 5aa89149
 ) where T
     isnokwornothing(missingval) && throw(ArgumentError("destination array must have a `missingval`"))
     _without_mapped_crs(A) do A1
