"""
    mosaic(f, regions...; missingval, atol)
    mosaic(f, regions; missingval, atol)

Combine `regions` into a single raster.

# Arguments

- `f`: A reducing function (`mean`, `sum`, `first`, `last` etc.)
    for values where `regions` overlap.
- `regions`: Iterable or splatted `Raster` or `RasterStack`.

# Keywords

- `missingval`: Fills empty areas, and defualts to the
    `missingval` of the first region.
- `atol`: Absolute tolerance for comparison between index values.
    This is often required due to minor differences in range values
    due to floating point error. It is not applied to non-float dimensions.
    A tuple of tolerances may be passed, matching the dimension order.
$FILENAME_KEYWORD
$SUFFIX_KEYWORD

If your mosaic has has apparent line errors, increase the `atol` value.

# Example

Here we cut out Australia and Africa from a stack, and join them with `mosaic`.

```jldoctest
using Rasters, RasterDataSources, ArchGDAL, Plots
st = RasterStack(WorldClim{Climate}; month=1);

africa = st[X(-20.0 .. 60.0), Y(-40.0 .. 35.0)]
a = plot(africa)

aus = st[X(100.0 .. 160.0), Y(-50.0 .. -10.0)]
b = plot(aus)

# Combine with mosaic
mos = mosaic(first, aus, africa)
c = plot(mos)

savefig(a, "build/mosaic_example_africa.png")
savefig(b, "build/mosaic_example_aus.png")
savefig(c, "build/mosaic_example_combined.png")
nothing
# output

```

### Individual continents

![arica](mosaic_example_africa.png)

![aus](mosaic_example_aus.png)

### Mosaic of continents

![mosaic](mosaic_example_combined.png)

$EXPERIMENTAL
"""
function mosaic(f::Function, r1::RasterStackOrArray, rs::RasterStackOrArray...; kw...)
    mosaic(f, (r1, rs...); kw...)
end
mosaic(f::Function, regions; kw...) = _mosaic(f, first(regions), regions; kw...)
<<<<<<< HEAD
function _mosaic(f::Function, r1::AbstractRaster, regions;
    missingval=missing, filename=nothing, suffix=nothing, kw...
)
    V = Vector{promote_type(map(Missings.nonmissingtype ∘ eltype, regions)...)}
    T = Base.promote_op(f, V)
    dims = _mosaic(Tuple(map(DD.dims, regions)))
    if isnothing(missingval)
        missingval = missing
    end
    A = rebuild(create(filename, T, dims; name=name(r1), missingval); missingval)
    # TODO move this to the create block
    open(A; write=true) do O
        if isnothing(Rasters.missingval(O)) 
            O .= zero(eltype(O))
        else
            O .= Rasters.missingval(O)
        end
        mosaic!(f, O, regions; missingval, kw...)
=======
function _mosaic(f::Function, A1::AbstractRaster, regions;
    missingval=nokw,
    filename=nothing,
    suffix=nothing,
    driver=nokw,
    options=nokw,
    force=false,
    kw...
)
    isnothing(missingval) && throw(ArgumentError("missingval cannot be `nothing` for `mosaic`"))
    missingval = if isnokw(missingval)
        mv = Rasters.missingval(first(regions)) 
        isnokwornothing(mv) ? missing : mv
    else
        missingval
    end
    missingval_pair = if !isnothing(filename) && (ismissing(missingval) || isnokwornothing(missingval))
        _type_missingval(eltype(A1)) => missing
    elseif missingval isa Pair
        missingval
    else
        missingval => missingval
    end
    T = Base.promote_type(typeof(last(missingval_pair)), Base.promote_eltype(regions...))
    dims = _mosaic(Tuple(map(DD.dims, regions)))
    l1 = first(regions)

    return create(filename, T, dims;
        name=name(l1),
        fill=missingval_pair[1],
        missingval=missingval_pair,
        driver,
        options,
        force
    ) do C
        _mosaic!(f, C, regions; missingval, kw...)
>>>>>>> 6cbad974
    end
end
<<<<<<< HEAD
function _mosaic(f::Function, r1::AbstractRasterStack, regions;
    filename=nothing, suffix=keys(r1), kw...
=======
function _mosaic(f::Function, ::AbstractRasterStack, regions;
    filename=nothing,
    suffix=keys(first(regions)),
    kw...
>>>>>>> 6cbad974
)
    # TODO make this write inside a single netcdf
    layers = map(suffix, map(values, regions)...) do s, A...
        mosaic(f, A...; filename, suffix=s, kw...)
    end
    return DD.rebuild_from_arrays(r1, layers)
end

"""
    mosaic!(f, x, regions...; missingval, atol)
    mosaic!(f, x, regions::Tuple; missingval, atol)

Combine `regions` in `x` using the function `f`.

# Arguments

- `f` a function (e.g. `mean`, `sum`, `first` or `last`) that is applied to
    values where `regions` overlap.
- `x`: A `Raster` or `RasterStack`. May be a an opened disk-based `Raster`,
    the result will be written to disk.
    With the current algorithm, the read speed is slow.
- `regions`: source objects to be joined. These should be memory-backed
    (use `read` first), or may experience poor performance. If all objects have
    the same extent, `mosaic` is simply a merge.

# Keywords

- `missingval`: Fills empty areas, and defualts to the `missingval/
    of the first layer.
- `atol`: Absolute tolerance for comparison between index values.
    This is often required due to minor differences in range values
    due to floating point error. It is not applied to non-float dimensions.
    A tuple of tolerances may be passed, matching the dimension order.

# Example

Cut out Australia and Africa stacks, then combined them
into a single stack.

```jldoctest
using Rasters, RasterDataSources, ArchGDAL, Statistics, Plots
st = read(RasterStack(WorldClim{Climate}; month=1))
aus = st[X=100.0 .. 160.0, Y=-50.0 .. -10.0]
africa = st[X=-20.0 .. 60.0, Y=-40.0 .. 35.0]
mosaic!(first, st, aus, africa)
plot(st)
savefig("build/mosaic_bang_example.png")
nothing
# output

```

![mosaic](mosaic_bang_example.png)

$EXPERIMENTAL
"""
mosaic!(f::Function, dest::RasterStackOrArray, regions::RasterStackOrArray...; kw...) =
    _mosaic!(f, dest, regions; kw...)
<<<<<<< HEAD
function mosaic!(
    f::Function, dest::RasterStackOrArray,
    regions::Union{Tuple,AbstractArray{<:RasterStackOrArray}}; 
    op=_reduce_op(f, missingval(dest)), 
    kw...
)
    _mosaic!(f, op, dest, regions; kw...)
end
function mosaic!(
    f::typeof(mean), op::Nothing, dest::RasterStackOrArray,
    regions::Union{Tuple,AbstractArray{<:RasterStackOrArray}};
    kw...
)
    if length(regions) <= typemax(UInt8)
        _mosaic_mean!(dest, UInt8, regions; kw...)
    elseif length(regions) <= typemax(UInt16)
        _mosiac_mean!(dest, UInt16, regions; kw...)
    else
        _mosiac_mean!(dest, UInt32, regions; kw...)
    end
end
function mosaic!(
    f::typeof(length), op::Nothing, dest::RasterStackOrArray, 
    regions::Union{Tuple,AbstractArray{<:RasterStackOrArray}};
    kw...
)
    for region in regions
        _count_region!(dest, region; kw...)
    end
    return dest
end
# Where there is a known reduction operator we can apply each region as a whole
function _mosaic!(
    f::Function, op::Function, dest::RasterStackOrArray, regions::Union{Tuple,AbstractArray}; 
    kw...
)
    for region in regions
        _mosaic_region!(op, dest, region; kw...)
    end
    return dest
end
# Generic unknown functions
function _mosaic!(
    f::Function, op::Nothing, A::AbstractRaster{T}, regions::Union{Tuple,AbstractArray};
    missingval=missingval(A), atol=maybe_eps(T)
) where T
    R = promote_type(map(Missings.nonmissingtype ∘ eltype, regions)...)
    buffer = Vector{R}(undef, length(regions))
=======

function _mosaic!(f::Function, A::AbstractRaster{T}, regions::Union{Tuple,AbstractArray};
    missingval=missingval(A), atol=nothing
) where T
    isnokwornothing(missingval) && throw(ArgumentError("destination array must have a `missingval`"))
>>>>>>> 6cbad974
    _without_mapped_crs(A) do A1
        broadcast!(A1, DimSelectors(A1; atol)) do ds
            # Get all the regions that have this point
            i = 0
            for r in regions 
                if DD.hasselection(r, ds)
                    x = r[ds...]
                    if x !== Rasters.missingval(r)
                        i += 1
                        buffer[i] = x
                    end
                end
            end
            if i === 0
                missingval
            else
                f(view(buffer, 1:i))
            end
        end
    end
    return A
end
function _mosaic!(f::Function, op::Nothing, st::AbstractRasterStack, regions::Union{Tuple,AbstractArray}; kw...)
    map(values(st), map(values, regions)...) do A, r...
        mosaic!(f, A, r...; kw...)
    end
    return st
end

function _mosaic_mean!(dest, ::Type{T}, regions; kw...) where T
    # Note: sum and count are separate broadcasts because 
    # most disk formats don't support writing a tuple

    # Define a Raster to count into
    counts = create(nothing, T, dest; missingval=zero(T))
    counts .= zero(T)
    for region in regions
        # Add region to dest
        _mosaic_region!(Base.add_sum, dest, region; kw...)
        # Count region
        _count_region!(counts, region; kw...)
    end
    # Divide dest by counts
    # Avoid divide by zero for missing values
    dest .= ((d, c) -> d === missingval(dest) ? missingval(dest) : d / c).(dest, counts)
    return dest
end
function _mosaic_region!(op, dest, region; kw...)
    function skip_or_op(a, b) 
        if b === missingval(region)
            a
        elseif a === missingval(dest) 
            b
        else
            op(a, b)
        end
    end
    ext = extent(region)
    ds = DimSelectors(view(dest, ext))
    dest[ext] .= skip_or_op.(view(dest, ext), view(region, ds))
    return dest
end
function _count_region!(count::AbstractRaster{T}, region::AbstractRaster; kw...) where T
    function skip_or_count(a, b)
        if b === missingval(region)
            a
        elseif a === missingval(count) 
            oneunit(Missings.nonmissingtype(T))
        else
            a + oneunit(a)
        end
    end
    ext = extent(region)
    ds = DimSelectors(view(count, ext))
    view(count, ext) .= skip_or_count.(view(count, ext), view(region, ds))
    return count
end

_mosaic(alldims::Tuple{<:DimTuple,Vararg{DimTuple}}) = map(_mosaic, alldims...)
function _mosaic(dims::Dimension...)
    map(dims) do d
        DD.comparedims(first(dims), d; val=false, length=false, valtype=true)
    end
    return rebuild(first(dims), _mosaic(lookup(dims)))
end
_mosaic(lookups::LookupTuple) = _mosaic(first(lookups), lookups)
function _mosaic(lookup::Categorical, lookups::LookupTuple)
    newindex = union(lookups...)
    if order isa ForwardOrdered
        newindex = sort(newindex; order=LA.ordering(order(lookup)))
    end
    return rebuild(lookup; data=newindex)
end
function _mosaic(lookup::AbstractSampled, lookups::LookupTuple)
    order(lookup) isa Unordered && throw(ArgumentError("Cant mozaic an Unordered lookup"))
    return _mosaic(span(lookup), lookup, lookups)
end
function _mosaic(span::Regular, lookup::AbstractSampled, lookups::LookupTuple)
    newindex = if order(lookup) isa ForwardOrdered
        mi = minimum(map(first, lookups))
        ma = maximum(map(last, lookups))
        if mi isa AbstractFloat
            # Handle slight range errors to make sure
            # we don't drop one step of the range
            mi:step(span):ma + 2eps(ma)
        else
            mi:step(span):ma
        end
    else
        mi = minimum(map(last, lookups))
        ma = maximum(map(first, lookups))
        if mi isa AbstractFloat
            ma:step(span):mi - 2eps(mi)
        else
            ma:step(span):mi
        end
    end
    return rebuild(lookup; data=newindex)
end

function _mosaic(::Irregular, lookup::AbstractSampled, lookups::LookupTuple)
    newindex = sort(union(map(parent, lookups)...); order=LA.ordering(order(lookup)))
    return rebuild(lookup; data=newindex)
end
function _mosaic(span::Explicit, lookup::AbstractSampled, lookups::LookupTuple)
    # TODO make this less fragile to floating point inaccuracy
    newindex = sort(union(map(parent, lookups)...); order=LA.ordering(order(lookup)))
    bounds = map(val ∘ DD.span, lookups)
    lower = map(b -> view(b, 1, :), bounds)
    upper = map(b -> view(b, 2, :), bounds)
    newlower = sort(union(lower...); order=LA.ordering(order(lookup)))
    newupper = sort(union(upper...); order=LA.ordering(order(lookup)))
    newbounds = vcat(permutedims(newlower), permutedims(newupper))
    return rebuild(lookup; data=newindex, span=Explicit(newbounds))
end<|MERGE_RESOLUTION|>--- conflicted
+++ resolved
@@ -61,30 +61,9 @@
 
 $EXPERIMENTAL
 """
-function mosaic(f::Function, r1::RasterStackOrArray, rs::RasterStackOrArray...; kw...)
+mosaic(f::Function, r1::RasterStackOrArray, rs::RasterStackOrArray...; kw...) =
     mosaic(f, (r1, rs...); kw...)
-end
 mosaic(f::Function, regions; kw...) = _mosaic(f, first(regions), regions; kw...)
-<<<<<<< HEAD
-function _mosaic(f::Function, r1::AbstractRaster, regions;
-    missingval=missing, filename=nothing, suffix=nothing, kw...
-)
-    V = Vector{promote_type(map(Missings.nonmissingtype ∘ eltype, regions)...)}
-    T = Base.promote_op(f, V)
-    dims = _mosaic(Tuple(map(DD.dims, regions)))
-    if isnothing(missingval)
-        missingval = missing
-    end
-    A = rebuild(create(filename, T, dims; name=name(r1), missingval); missingval)
-    # TODO move this to the create block
-    open(A; write=true) do O
-        if isnothing(Rasters.missingval(O)) 
-            O .= zero(eltype(O))
-        else
-            O .= Rasters.missingval(O)
-        end
-        mosaic!(f, O, regions; missingval, kw...)
-=======
 function _mosaic(f::Function, A1::AbstractRaster, regions;
     missingval=nokw,
     filename=nothing,
@@ -94,23 +73,26 @@
     force=false,
     kw...
 )
-    isnothing(missingval) && throw(ArgumentError("missingval cannot be `nothing` for `mosaic`"))
-    missingval = if isnokw(missingval)
+    V = Vector{promote_type(map(Missings.nonmissingtype ∘ eltype, regions)...)}
+    T = Base.promote_op(f, V)
+    dims = _mosaic(Tuple(map(DD.dims, regions)))
+    l1 = first(regions)
+
+    missingval = if isnothing(missingval) 
+        throw(ArgumentError("missingval cannot be `nothing` for `mosaic`"))
+    elseif isnokw(missingval)
         mv = Rasters.missingval(first(regions)) 
         isnokwornothing(mv) ? missing : mv
     else
         missingval
     end
-    missingval_pair = if !isnothing(filename) && (ismissing(missingval) || isnokwornothing(missingval))
+    missingval_pair = if missingval isa Pair
+        missingval
+    elseif !isnothing(filename) && (ismissing(missingval) || isnokw(missingval))
         _type_missingval(eltype(A1)) => missing
-    elseif missingval isa Pair
-        missingval
     else
         missingval => missingval
     end
-    T = Base.promote_type(typeof(last(missingval_pair)), Base.promote_eltype(regions...))
-    dims = _mosaic(Tuple(map(DD.dims, regions)))
-    l1 = first(regions)
 
     return create(filename, T, dims;
         name=name(l1),
@@ -121,18 +103,12 @@
         force
     ) do C
         _mosaic!(f, C, regions; missingval, kw...)
->>>>>>> 6cbad974
-    end
-end
-<<<<<<< HEAD
-function _mosaic(f::Function, r1::AbstractRasterStack, regions;
-    filename=nothing, suffix=keys(r1), kw...
-=======
+    end
+end
 function _mosaic(f::Function, ::AbstractRasterStack, regions;
     filename=nothing,
     suffix=keys(first(regions)),
     kw...
->>>>>>> 6cbad974
 )
     # TODO make this write inside a single netcdf
     layers = map(suffix, map(values, regions)...) do s, A...
@@ -191,7 +167,6 @@
 """
 mosaic!(f::Function, dest::RasterStackOrArray, regions::RasterStackOrArray...; kw...) =
     _mosaic!(f, dest, regions; kw...)
-<<<<<<< HEAD
 function mosaic!(
     f::Function, dest::RasterStackOrArray,
     regions::Union{Tuple,AbstractArray{<:RasterStackOrArray}}; 
@@ -238,15 +213,9 @@
     f::Function, op::Nothing, A::AbstractRaster{T}, regions::Union{Tuple,AbstractArray};
     missingval=missingval(A), atol=maybe_eps(T)
 ) where T
+    isnokwornothing(missingval) && throw(ArgumentError("destination array must have a `missingval`"))
     R = promote_type(map(Missings.nonmissingtype ∘ eltype, regions)...)
     buffer = Vector{R}(undef, length(regions))
-=======
-
-function _mosaic!(f::Function, A::AbstractRaster{T}, regions::Union{Tuple,AbstractArray};
-    missingval=missingval(A), atol=nothing
-) where T
-    isnokwornothing(missingval) && throw(ArgumentError("destination array must have a `missingval`"))
->>>>>>> 6cbad974
     _without_mapped_crs(A) do A1
         broadcast!(A1, DimSelectors(A1; atol)) do ds
             # Get all the regions that have this point
