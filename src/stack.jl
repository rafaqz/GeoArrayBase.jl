--- conflicted
+++ resolved
@@ -38,12 +38,9 @@
 setcrs(x::AbstractRasterStack, crs) = set(x, setcrs(dims(x), crs)...)
 setmappedcrs(x::AbstractRasterStack, mappedcrs) = set(x, setmappedcrs(dims(x), mappedcrs)...)
 
-<<<<<<< HEAD
 _singlemissingval(mvs::NamedTuple, name) = mvs[name]
 _singlemissingval(mv, name) = mv
-=======
-_singlemissingval(mvs::NamedTuple, key) = mvs[key]
-_singlemissingval(mv, key) = mv
+
 function _maybe_collapse_missingval(mvs::NamedTuple)
     mv1, mvs_rest = Iterators.peel(mvs)
     for mv in mvs_rest
@@ -51,8 +48,8 @@
     end
     return mv1
 end
+_maybe_collapse_missingval(::NoKW) = nothing
 _maybe_collapse_missingval(mv) = mv
->>>>>>> b6b9da34
 
 # DimensionalData methods ######################################################
 
@@ -188,17 +185,25 @@
     layermetadata::LM
     missingval::MV
 end
-# Rebuild from internals
 function RasterStack(
     data::Union{FileStack,OpenStack,NamedTuple};
     dims::Tuple,
     refdims::Tuple=(),
     layerdims,
     metadata=NoMetadata(),
-    layermetadata,
-    missingval,
-    kw...
-)
+    layermetadata=nokw,
+    missingval=nokw,
+    kw...
+)
+    # Handle values that musbe be `NamedTuple`
+    layermetadata = if layermetadata isa NamedTuple
+        layermetadata
+    elseif layermetadata isa Union{Nothing,NoMetadata}
+        map(_ -> NoMetadata(), layers)
+    else
+        throw(ArgumentError("$layermetadata is not a valid input for `layermetadata`. Try a `NamedTuple` of `Dict`, `MetaData` or `NoMetadata`"))
+    end
+    missingval = _maybe_collapse_missingval(missingval)
     st = RasterStack(
         data, dims, refdims, layerdims, metadata, layermetadata, missingval
     )
@@ -251,18 +256,9 @@
     layerdims::NamedTuple{K}=map(DD.basedims, _layers),
     kw...
 ) where K
-    # Handle values that musbe be `NamedTuple`
-    layermetadata = if layermetadata isa NamedTuple
-        layermetadata
-    elseif layermetadata isa Union{Nothing,NoMetadata}
-        map(_ -> NoMetadata(), layers)
-    else
-        throw(ArgumentError("$layermetadata is not a valid input for `layermetadata`. Try a `NamedTuple` of `Dict`, `MetaData` or `NoMetadata`"))
-    end
-    missingval = isnokw(missingval) ? nothing : missingval
     data = map(parent, _layers)
-    st = RasterStack(
-        data, dims, refdims, layerdims, metadata, layermetadata, missingval
+    st = RasterStack(data;
+        dims, refdims, layerdims, metadata, layermetadata, missingval
     )
     return _postprocess_stack(st, dims; kw...)
 end
@@ -360,49 +356,8 @@
             return dropband ? _drop_single_band(raster, lazy) : raster
         end
     end
-<<<<<<< HEAD
     # Try to keep the passed-in missingval as a single value
     RasterStack(NamedTuple{K}(layers); missingval, kw...)
-=======
-    RasterStack(NamedTuple{K}(layers); kw...)
-end
-# Multi Raster stack from Tuple of AbstractArray
-function RasterStack(data::Tuple{Vararg{<:AbstractArray}}, dims::Tuple; name=nothing, keys=name, kw...)
-    return RasterStack(NamedTuple{cleankeys(keys)}(data), dims; kw...)
-end
-# Multi Raster stack from NamedTuple of AbstractArray
-function RasterStack(data::NamedTuple{<:Any,<:Tuple{Vararg{<:AbstractArray}}}, dims::Tuple; kw...)
-    # TODO: make this more sophisticated and match dimension length to axes?
-    layers = map(data) do A
-        Raster(A, dims[1:ndims(A)])
-    end
-    return RasterStack(layers; kw...)
-end
-# Multi Raster stack from AbstractDimArray splat
-RasterStack(layers::AbstractDimArray...; kw...) = RasterStack(layers; kw...)
-# Multi Raster stack from tuple with `keys` keyword
-function RasterStack(layers::Tuple{Vararg{<:AbstractRaster}};
-    name=map(name, layers), keys=name, kw...
-)
-    RasterStack(NamedTuple{cleankeys(keys)}(layers); kw...)
-end
-# Multi Raster stack from NamedTuple
-function RasterStack(layers::NamedTuple{<:Any,<:Tuple{Vararg{<:AbstractRaster}}};
-    resize=nothing, refdims=(), metadata=NoMetadata(), kw...
-)
-    # resize if not matching sizes - resize can be `crop`, `resample` or `extend`
-    layers = resize isa Nothing ? layers : resize(layers)
-    # DD.comparedims(layers...)
-    dims=DD.combinedims(layers...)
-    data=map(parent, layers)
-    layerdims=map(DD.basedims, layers)
-    layermetadata=map(DD.metadata, layers)
-    missingval=map(Rasters.missingval, layers)
-    missingval = _maybe_collapse_missingval(missingval)
-    return RasterStack(
-        data, dims, refdims, layerdims, metadata, layermetadata, missingval
-    )
->>>>>>> b6b9da34
 end
 # Stack from a String
 function RasterStack(filename::AbstractString;
