--- conflicted
+++ resolved
@@ -88,15 +88,16 @@
 _writeable_missing(filename::AbstractString, T; kw...) = _writeable_missing(T; kw...)
 _writeable_missing(::Type{Missing}; verbose=true) = _writeable_missing(UInt8; verbose=true)
 function _writeable_missing(T; verbose=true)
-    missingval = _type_missingval(Missings.nonmissingtype(T))
+    missingval = _type_missingval(T)
     verbose && @info "`missingval` set to $missingval on disk"
     return missingval
 end
 
 _type_missingval(::Type{T}) where T = _type_missingval1(Missings.nonmissingtype(T))
 
-_type_missingval1(::Type{T}) where T = typemin(T)
+_type_missingval1(::Type{T}) where T<:Number = typemin(T)
 _type_missingval1(::Type{T}) where T<:Unsigned = typemax(T)
+_type_missingval1(::Type{<:AbstractString}) where T = T("")
 
 _fix_missingval(::Type, ::Union{NoKW,Nothing}) = nothing
 _fix_missingval(::AbstractArray, ::Nothing) = nothing
@@ -275,13 +276,8 @@
 function _check_geometries(geoms)
     !isnothing(GI.trait(geoms)) && return
     for g in geoms
-<<<<<<< HEAD
-        ismissing(g) || GI.geomtrait(g) !== nothing ||
-        throw(ArgumentError("$g is not a valid GeoInterface.jl geometry"))
-=======
         ismissing(g) || !isnothing(GI.geomtrait(g)) || 
             throw(ArgumentError("$g is not a valid GeoInterface.jl geometry"))
->>>>>>> 9a718ebc
     end
     return
 end
