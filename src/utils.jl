--- conflicted
+++ resolved
@@ -24,13 +24,6 @@
 # const URLREGEX = r"^[a-zA-Z][a-zA-Z\d+\-.]*:"
 
 # _isurl(str::AbstractString) = !occursin(WINDOWSREGEX, str) && occursin(URLREGEX, str)
-
-<<<<<<< HEAD
-# cleankeys(name) = (_cleankey(name),)
-# function cleankeys(keys::Union{NamedTuple,Tuple,AbstractArray})
-#     Tuple(map(_cleankey, keys, ntuple(i -> i, length(keys))))
-# end
-=======
 function _maybe_use_type_missingval(A::AbstractRaster{T}, source::Source, missingval=nokw) where T
     if ismissing(Rasters.missingval(A))
         newmissingval = missingval isa NoKW ? _type_missingval(Missings.nonmissingtype(T)) : missingval
@@ -41,7 +34,11 @@
         return A
     end
 end
->>>>>>> 251bbbdd
+
+# cleankeys(name) = (_cleankey(name),)
+# function cleankeys(keys::Union{NamedTuple,Tuple,AbstractArray})
+#     Tuple(map(_cleankey, keys, ntuple(i -> i, length(keys))))
+# end
 
 # function _cleankey(name::Union{Symbol,AbstractString,Name,NoName}, i=1)
 #     if name in (NoName(), Symbol(""), Name(Symbol("")))
@@ -142,35 +139,7 @@
     sampling = _match_to_extent(to, isnokw(sampling) ? Intervals(Start()) : sampling)
     _extent2dims(to, size, res; crs, mappedcrs, sampling)
 end
-<<<<<<< HEAD
-_extent2dims(to::Extents.Extent, size::Union{Nothing,NoKW}, res::Union{Nothing,NoKW}; kw...) =
-    throw(ArgumentError("Pass either `size` or `res` keywords or a `Tuple` of `Dimension`s for `to`."))
-_extent2dims(to::Extents.Extent, size, res; kw...) = _size_and_res_error()
-_extent2dims(to::Extents.Extent, size::Union{Nothing,NoKW}, res; kw...) =
-    _extent2dims(to, size, _match_to_extent(to, res); kw...)
-_extent2dims(to::Extents.Extent, size, res::Union{Nothing,NoKW}; kw...) =
-    _extent2dims(to, _match_to_extent(to, size), res; kw...)
-function _extent2dims(to::Extents.Extent, size::Union{Nothing,NoKW}, res::Tuple; 
-    sampling::Tuple, kw...
-)
-    ranges = map(values(to), res, sampling) do (start, stop_closed), step, s
-=======
-function _without_mapped_crs(f, A::AbstractRaster, mappedcrs::GeoFormat)
-    A = setmappedcrs(A, nothing)
-    x = f(A)
-    if x isa AbstractRaster
-        x = setmappedcrs(x, mappedcrs)
-    end
-    return x
-end
-function _without_mapped_crs(f, st::AbstractRasterStack, mappedcrs::GeoFormat)
-    st1 = map(A -> setmappedcrs(A, nothing), st)
-    x = f(st1)
-    if x isa AbstractRasterStack
-        x = map(A -> setmappedcrs(A, mappedcrs), x)
-    end
-    return x
-end
+
 
 function _extent2dims(to; size=nothing, res=nothing, crs=nothing, kw...) 
     _extent2dims(to, size, res, crs)
@@ -188,7 +157,6 @@
 function _extent2dims(to::Extents.Extent{K}, size::Nothing, res, crs) where K
     ranges = map(values(to), res) do bounds, r
         start, stop_closed = bounds
->>>>>>> 251bbbdd
         stop_open = stop_closed + maybe_eps(stop_closed; grow=false)
         length = ceil(Int, (stop_open - start) / r)
         r = if step >= zero(step)
@@ -419,7 +387,6 @@
 end
 
 
-<<<<<<< HEAD
 # Lookups
 
 function _as_intervals(ds::Tuple)
@@ -486,6 +453,7 @@
     return DD.rebuild_from_arrays(st, Tuple(layers))
 end
 
+
 _without_mapped_crs(f, x) = _without_mapped_crs(f, x, mappedcrs(x))
 _without_mapped_crs(f, x, ::Nothing) = f(x)
 function _without_mapped_crs(f, dims::DimTuple, mappedcrs::GeoFormat)
@@ -508,7 +476,7 @@
     st1 = map(A -> setmappedcrs(A, nothing), st)
     x = f(st1)
     if x isa AbstractRasterStack
-        x = map(A -> setmappedcrs(A, mappedcrs(st)), x)
+        x = map(A -> setmappedcrs(A, mappedcrs), x)
     end
     return x
 end
@@ -532,7 +500,8 @@
 _size_and_res_error() = throw(ArgumentError("Both `size` and `res` keywords are passed, but only one can be used"))
 
 _no_crs_error() = throw(ArgumentError("The provided object does not have a CRS. Use `setcrs` to set one."))
-=======
+
+
 # _rowtype returns the complete NamedTuple type for a point row
 # This code is entirely for types stability and performance.
 # It is used in extract and Rasters.sample
@@ -598,5 +567,4 @@
 _rowkeys(geometry::_False, index::_False, names::NamedTuple{Names}) where Names = Names
 _rowkeys(geometry::_True, index::_False, names::NamedTuple{Names}) where Names = (:geometry, Names...)
 _rowkeys(geometry::_True, index::_True, names::NamedTuple{Names}) where Names = (:geometry, :index, Names...)
-_rowkeys(geometry::_False, index::_True, names::NamedTuple{Names}) where Names = (:index, Names...)
->>>>>>> 251bbbdd
+_rowkeys(geometry::_False, index::_True, names::NamedTuple{Names}) where Names = (:index, Names...)