--- conflicted
+++ resolved
@@ -333,7 +333,6 @@
     return true
 end
 
-<<<<<<< HEAD
 _maybe_add_suffix(filename::Nothing, suffix) = nothing
 _maybe_add_suffix(filename::Nothing, suffix::Union{Nothing,NoKW}) = nothing
 _maybe_add_suffix(filename, suffix::Union{Nothing,NoKW}) = filename
@@ -344,7 +343,8 @@
     else
         return string(base, "_", suffix, ext)
     end
-=======
+end
+
 function _checkobjmem(obj) 
     f = bytes -> """
         required memory $(bytes) is greater than system memory $(Sys.free_memory()). 
@@ -367,5 +367,4 @@
     and try again. These options may crash your system if the file is actually larger than memory.
     """
     return error(msg)
->>>>>>> 490827ff
 end