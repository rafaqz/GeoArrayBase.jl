--- conflicted
+++ resolved
@@ -24,13 +24,6 @@
 # const URLREGEX = r"^[a-zA-Z][a-zA-Z\d+\-.]*:"
 
 # _isurl(str::AbstractString) = !occursin(WINDOWSREGEX, str) && occursin(URLREGEX, str)
-
-<<<<<<< HEAD
-# cleankeys(name) = (_cleankey(name),)
-# function cleankeys(keys::Union{NamedTuple,Tuple,AbstractArray})
-#     Tuple(map(_cleankey, keys, ntuple(i -> i, length(keys))))
-# end
-=======
 function _maybe_use_type_missingval(A::AbstractRaster{T}, source::Source, missingval=nokw) where T
     if ismissing(Rasters.missingval(A))
         newmissingval = missingval isa NoKW ? _type_missingval(Missings.nonmissingtype(T)) : missingval
@@ -41,7 +34,11 @@
         return A
     end
 end
->>>>>>> 5aa89149
+
+# cleankeys(name) = (_cleankey(name),)
+# function cleankeys(keys::Union{NamedTuple,Tuple,AbstractArray})
+#     Tuple(map(_cleankey, keys, ntuple(i -> i, length(keys))))
+# end
 
 # function _cleankey(name::Union{Symbol,AbstractString,Name,NoName}, i=1)
 #     if name in (NoName(), Symbol(""), Name(Symbol("")))
@@ -136,7 +133,6 @@
 
 # Extents
 
-<<<<<<< HEAD
 function _extent2dims(to::Extents.Extent; 
     size=nokw, res=nokw, crs=nokw, mappedcrs=nokw, sampling=nokw,
 )
@@ -154,54 +150,6 @@
     sampling::Tuple, kw...
 )
     ranges = map(values(to), res, sampling) do (start, stop_closed), step, s
-=======
-_without_mapped_crs(f, x) = _without_mapped_crs(f, x, mappedcrs(x))
-_without_mapped_crs(f, x, ::Nothing) = f(x)
-function _without_mapped_crs(f, dims::DimTuple, mappedcrs::GeoFormat)
-    dims1 = setmappedcrs(dims, nothing)
-    x = f(dims1)
-    return if x isa DimTuple
-        setmappedcrs(x, mappedcrs)
-    else
-        x
-    end
-end
-function _without_mapped_crs(f, A::AbstractRaster, mappedcrs::GeoFormat)
-    A = setmappedcrs(A, nothing)
-    x = f(A)
-    return if x isa AbstractRaster
-        setmappedcrs(x, mappedcrs)
-    else
-        x
-    end
-end
-function _without_mapped_crs(f, st::AbstractRasterStack, mappedcrs::GeoFormat)
-    st1 = maplayers(A -> setmappedcrs(A, nothing), st)
-    x = f(st1)
-    return if x isa AbstractRasterStack
-        setmappedcrs(x, mappedcrs)
-    else
-        x
-    end
-end
-
-function _extent2dims(to; size=nothing, res=nothing, crs=nothing, kw...) 
-    _extent2dims(to, size, res, crs)
-end
-function _extent2dims(to::Extents.Extent, size::Nothing, res::Nothing, crs)
-    isnothing(res) && throw(ArgumentError("Pass either `size` or `res` keywords or a `Tuple` of `Dimension`s for `to`."))
-end
-function _extent2dims(to::Extents.Extent, size, res, crs)
-    isnothing(res) || _size_and_res_error()
-end
-function _extent2dims(to::Extents.Extent{K}, size::Nothing, res::Real, crs) where K
-    tuple_res = ntuple(_ -> res, length(K))
-    _extent2dims(to, size, tuple_res, crs)
-end
-function _extent2dims(to::Extents.Extent{K}, size::Nothing, res, crs) where K
-    ranges = map(values(to), res) do bounds, r
-        start, stop_closed = bounds
->>>>>>> 5aa89149
         stop_open = stop_closed + maybe_eps(stop_closed; grow=false)
         length = ceil(Int, (stop_open - start) / r)
         r = if step >= zero(step)
@@ -432,7 +380,6 @@
 end
 
 
-<<<<<<< HEAD
 # Lookups
 
 function _as_intervals(ds::Tuple)
@@ -545,7 +492,10 @@
 _size_and_res_error() = throw(ArgumentError("Both `size` and `res` keywords are passed, but only one can be used"))
 
 _no_crs_error() = throw(ArgumentError("The provided object does not have a CRS. Use `setcrs` to set one."))
-=======
+
+
+# Rows for extraction etc
+
 # _rowtype returns the complete NamedTuple type for a point row
 # This code is entirely for types stability and performance.
 # It is used in extract and Rasters.sample
@@ -611,5 +561,4 @@
 _rowkeys(geometry::_False, index::_False, names::NamedTuple{Names}) where Names = Names
 _rowkeys(geometry::_True, index::_False, names::NamedTuple{Names}) where Names = (:geometry, Names...)
 _rowkeys(geometry::_True, index::_True, names::NamedTuple{Names}) where Names = (:geometry, :index, Names...)
-_rowkeys(geometry::_False, index::_True, names::NamedTuple{Names}) where Names = (:index, Names...)
->>>>>>> 5aa89149
+_rowkeys(geometry::_False, index::_True, names::NamedTuple{Names}) where Names = (:index, Names...)