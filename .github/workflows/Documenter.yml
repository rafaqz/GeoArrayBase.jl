--- conflicted
+++ resolved
@@ -1,10 +1,6 @@
-<<<<<<< HEAD
-name: Documentation
-=======
 # Sample workflow for building and deploying a VitePress site to GitHub Pages
 #
 name: Documenter
->>>>>>> 9ce976d3
 
 on:
   # Runs on pushes targeting the `main` branch. Change this to `master` if you're
@@ -36,13 +32,6 @@
   build:
     runs-on: ubuntu-latest
     steps:
-<<<<<<< HEAD
-      - uses: actions/checkout@v4
-      - uses: julia-actions/setup-julia@v2
-      - uses: julia-actions/cache@v1
-      - name: Install documentation dependencies
-        run: julia --project=docs/ -e 'using Pkg; Pkg.develop(PackageSpec(path=pwd())); Pkg.instantiate()'
-=======
       - name: Checkout
         uses: actions/checkout@v3
       - name: Setup Node
@@ -62,7 +51,6 @@
       - name: Instantiate NPM
         run: cd docs/; npm i; cd ..
       #- name: Creating new mds from src
->>>>>>> 9ce976d3
       - name: Build and deploy
         env:
           RASTERDATASOURCES_PATH: "/tmp"
