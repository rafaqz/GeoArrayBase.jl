# Sample workflow for building and deploying a VitePress site to GitHub Pages
#
name: Documenter

on:
  # Runs on pushes targeting the `main` branch. Change this to `master` if you're
  # using the `master` branch as the default branch.
  push:
    branches:
      - main
    tags: ['*']
  pull_request:

  # Allows you to run this workflow manually from the Actions tab
  workflow_dispatch:

# Sets permissions of the GITHUB_TOKEN to allow deployment to GitHub Pages
permissions:
  contents: write
  pages: write
  id-token: write
  statuses: write

# Allow only one concurrent deployment, skipping runs queued between the run in-progress and latest queued.
# However, do NOT cancel in-progress runs as we want to allow these production deployments to complete.
concurrency:
  group: pages
  cancel-in-progress: false

jobs:
  # Build job
  build:
    runs-on: ubuntu-latest
    steps:
      - name: Checkout
        uses: actions/checkout@v4
      - name: Setup Julia
        uses: julia-actions/setup-julia@v1
      - name: Pull Julia cache
        uses: julia-actions/cache@v1
      - name: Install documentation dependencies
        run: sudo apt-get update && sudo apt-get install -y xorg-dev mesa-utils xvfb libgl1 freeglut3-dev libxrandr-dev libxinerama-dev libxcursor-dev libxi-dev libxext-dev libcairo2-dev libfreetype6-dev libffi-dev libjpeg-dev libpng-dev libz-dev
      - name: Install custom documentation dependencies
        run: DISPLAY=:0 xvfb-run -s '-screen 0 1024x768x24' julia --project=docs -e 'using Pkg; pkg"dev ."; Pkg.instantiate(); Pkg.precompile(); Pkg.status()'
      - name: Build and deploy
        env:
<<<<<<< HEAD
          RASTERDATASOURCES_PATH: "~/.julia/artifacts"
=======
          RASTERDATASOURCES_PATH: "."
>>>>>>> a4b1276e
          GITHUB_TOKEN: ${{ secrets.GITHUB_TOKEN }} # For authentication with GitHub Actions token
          DOCUMENTER_KEY: ${{ secrets.DOCUMENTER_KEY }} # For authentication with SSH deploy key
          GKSwstype: "100" # https://discourse.julialang.org/t/generation-of-documentation-fails-qt-qpa-xcb-could-not-connect-to-display/60988
          JULIA_DEBUG: "Documenter"
          DATADEPS_ALWAYS_ACCEPT: true
        run: |
          mkdir -p $RASTERDATASOURCES_PATH;  DISPLAY=:0 xvfb-run -s '-screen 0 1024x768x24' julia --project=docs/ --color=yes docs/make.jl;<|MERGE_RESOLUTION|>--- conflicted
+++ resolved
@@ -44,11 +44,7 @@
         run: DISPLAY=:0 xvfb-run -s '-screen 0 1024x768x24' julia --project=docs -e 'using Pkg; pkg"dev ."; Pkg.instantiate(); Pkg.precompile(); Pkg.status()'
       - name: Build and deploy
         env:
-<<<<<<< HEAD
-          RASTERDATASOURCES_PATH: "~/.julia/artifacts"
-=======
           RASTERDATASOURCES_PATH: "."
->>>>>>> a4b1276e
           GITHUB_TOKEN: ${{ secrets.GITHUB_TOKEN }} # For authentication with GitHub Actions token
           DOCUMENTER_KEY: ${{ secrets.DOCUMENTER_KEY }} # For authentication with SSH deploy key
           GKSwstype: "100" # https://discourse.julialang.org/t/generation-of-documentation-fails-qt-qpa-xcb-could-not-connect-to-display/60988
