--- conflicted
+++ resolved
@@ -34,31 +34,6 @@
 lift_layer(s::RasterSeries, inds...) = getindex(s, inds...)
 
 # The all-inclusive plotting function for a 2D raster
-<<<<<<< HEAD
-=======
-"""
-    Rasters.rplot([position::GridPosition], raster; kw...)
-
-`raster` may be a `Raster` (of 2 or 3 dimensions) or a `RasterStack` whose underlying rasters are 2 dimensional, or 3-dimensional with a singleton (length-1) third dimension.
-
-## Keywords
-
-- `axistype = Makie.Axis`: The type of axis. This can be an `Axis`, `Axis3`, `LScene`, or even a `GeoAxis` from GeoMakie.jl.
-- `X = XDim`: The X dimension of the raster.
-- `Y = YDim`: The Y dimension of the raster.
-- `Z = YDim`: The Y dimension of the raster.
-- `draw_colorbar = true`: Whether to draw a colorbar for the axis or not.
-- `colorbar_position = Makie.Right()`: Indicates which side of the axis the colorbar should be placed on.  Can be `Makie.Top()`, `Makie.Bottom()`, `Makie.Left()`, or `Makie.Right()`.
-- `colorbar_padding = Makie.automatic`: The amound of padding between the colorbar and its axis.  If `automatic`, then this is set to the width of the colorbar.
-- `title = Makie.automatic`: The titles of each plot. If `automatic`, these are set to the name of the band.
-- `xlabel = Makie.automatic`: The x-label for the axis. If `automatic`, set to the dimension name of the X-dimension of the raster.
-- `ylabel = Makie.automatic`: The y-label for the axis. If `automatic`, set to the dimension name of the Y-dimension of the raster.
-- `colorbarlabel = ""`: Usually nothing, but here if you need it. Sets the label on the colorbar.
-- `colormap = nothing`: The colormap for the heatmap. This can be set to a vector of colormaps (symbols, strings, `cgrad`s) if plotting a 3D raster or RasterStack.
-- `colorrange = Makie.automatic`: The colormap for the heatmap.  This can be set to a vector of `(low, high)` if plotting a 3D raster or RasterStack.
-- `nan_color = :transparent`: The color which `NaN` values should take. Default to transparent.
-"""
->>>>>>> f5f3cfd1
 function Rasters.rplot(position::GridPosition, raster::Union{AbstractRaster{T,2,<:Tuple{D1,D2}},Observable{<:AbstractRaster{T,2,<:Tuple{D1,D2}}}};
     axistype=Makie.Axis,
     X=XDim, Y=YDim, Z=ZDim,
