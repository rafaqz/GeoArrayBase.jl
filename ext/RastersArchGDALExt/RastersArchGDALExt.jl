module RastersArchGDALExt

using Rasters
using ArchGDAL

import DiskArrays,
    Extents,
    Missings

using DimensionalData,
    GeoFormatTypes,
    GeoInterface

using Rasters.Lookups
using Rasters.Dimensions
using Rasters: GDALsource, AbstractProjected, AbstractRaster, AbstractRasterStack, 
    RasterStackOrArray, FileArray, NoKW,
    RES_KEYWORD, SIZE_KEYWORD, CRS_KEYWORD, FILENAME_KEYWORD, SUFFIX_KEYWORD, EXPERIMENTAL,
    GDAL_EMPTY_TRANSFORM, GDAL_TOPLEFT_X, GDAL_WE_RES, GDAL_ROT1, GDAL_TOPLEFT_Y, GDAL_ROT2, GDAL_NS_RES,
    _no_crs_error

<<<<<<< HEAD
import Rasters: reproject, resample, warp, cellsize, nokw, isnokw, isnokwornothing
=======
import Rasters: reproject, resample, warp, nokw

import LinearAlgebra: dot, cross
>>>>>>> 251bbbdd

const AG = ArchGDAL
const RA = Rasters
const AG = ArchGDAL
const DD = DimensionalData
const DA = DiskArrays
const GI = GeoInterface
const LA = Lookups

include("gdal_source.jl")
include("resample.jl")
include("warp.jl")

end<|MERGE_RESOLUTION|>--- conflicted
+++ resolved
@@ -19,15 +19,10 @@
     GDAL_EMPTY_TRANSFORM, GDAL_TOPLEFT_X, GDAL_WE_RES, GDAL_ROT1, GDAL_TOPLEFT_Y, GDAL_ROT2, GDAL_NS_RES,
     _no_crs_error
 
-<<<<<<< HEAD
 import Rasters: reproject, resample, warp, cellsize, nokw, isnokw, isnokwornothing
-=======
-import Rasters: reproject, resample, warp, nokw
 
 import LinearAlgebra: dot, cross
->>>>>>> 251bbbdd
 
-const AG = ArchGDAL
 const RA = Rasters
 const AG = ArchGDAL
 const DD = DimensionalData
