module RastersArchGDALExt

using Rasters
using ArchGDAL

import DiskArrays,
    Extents,
    Missings

using DimensionalData,
    GeoFormatTypes,
    GeoInterface

using Rasters.Lookups
using Rasters.Dimensions
using Rasters: GDALsource, AbstractProjected, AbstractRaster, AbstractRasterStack, 
    RasterStackOrArray, FileArray, NoKW,
    RES_KEYWORD, SIZE_KEYWORD, CRS_KEYWORD, FILENAME_KEYWORD, SUFFIX_KEYWORD, EXPERIMENTAL,
    GDAL_EMPTY_TRANSFORM, GDAL_TOPLEFT_X, GDAL_WE_RES, GDAL_ROT1, GDAL_TOPLEFT_Y, GDAL_ROT2, GDAL_NS_RES,
    _no_crs_error

<<<<<<< HEAD
import Rasters: reproject, resample, warp, cellsize, nokw, isnokw, isnokwornothing
=======
import Rasters: reproject, resample, warp, nokw

import LinearAlgebra: dot, cross
>>>>>>> 5aa89149

const AG = ArchGDAL
const RA = Rasters
const AG = ArchGDAL
const DD = DimensionalData
const DA = DiskArrays
const GI = GeoInterface
const LA = Lookups

include("gdal_source.jl")
include("resample.jl")
include("warp.jl")

end<|MERGE_RESOLUTION|>--- conflicted
+++ resolved
@@ -19,13 +19,9 @@
     GDAL_EMPTY_TRANSFORM, GDAL_TOPLEFT_X, GDAL_WE_RES, GDAL_ROT1, GDAL_TOPLEFT_Y, GDAL_ROT2, GDAL_NS_RES,
     _no_crs_error
 
-<<<<<<< HEAD
 import Rasters: reproject, resample, warp, cellsize, nokw, isnokw, isnokwornothing
-=======
-import Rasters: reproject, resample, warp, nokw
 
 import LinearAlgebra: dot, cross
->>>>>>> 5aa89149
 
 const AG = ArchGDAL
 const RA = Rasters
