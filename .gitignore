*.jl.*.cov
*.jl.cov
*.jl.mem
test/data
Manifest.toml

*.shp
*.nc
*.tif

tmp
generated

.vscode
.DS_Store

docs/docs
docs/site
docs/build
docs/var
deps/build.jl
Manifest.toml
node_modules
<<<<<<< HEAD
*.zip
=======
*.zip
EarthEnv
>>>>>>> 9ce976d3
<|MERGE_RESOLUTION|>--- conflicted
+++ resolved
@@ -21,9 +21,5 @@
 deps/build.jl
 Manifest.toml
 node_modules
-<<<<<<< HEAD
 *.zip
-=======
-*.zip
-EarthEnv
->>>>>>> 9ce976d3
+EarthEnv