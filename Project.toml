name = "Rasters"
uuid = "a3a2b9e3-a471-40c9-b274-f788e487c689"
authors = ["Rafael Schouten <rafaelschouten@gmail.com>"]
version = "0.11.8"

[deps]
Adapt = "79e6a3ab-5dfb-504d-930d-738a2a938a0e"
ColorTypes = "3da002f7-5984-5a60-b8a6-cbb66c0b333f"
CommonDataModel = "1fbeeb36-5f17-413c-809b-666fb144f157"
ConstructionBase = "187b0558-2788-49d3-abe0-74a17ed4e7c9"
Dates = "ade2ca70-3891-5945-98fb-dc099432e06a"
DimensionalData = "0703355e-b756-11e9-17c0-8b28908087d0"
DiskArrays = "3c3547ce-8d99-4f5e-a174-61eb10b00ae3"
Extents = "411431e0-e8b7-467b-b5e0-f676ba4f2910"
FillArrays = "1a297f60-69ca-5386-bcde-b61e274b549b"
Flatten = "4c728ea3-d9ee-5c9a-9642-b6f7d7dc04fa"
GeoFormatTypes = "68eda718-8dee-11e9-39e7-89f7f65f511f"
GeoInterface = "cf35fbd7-0cd7-5166-be24-54bfbe79505f"
Missings = "e1d29d7a-bbdc-5cf2-9ac0-f12de2c33e28"
Mmap = "a63ad114-7e13-5084-954f-fe012c677804"
OffsetArrays = "6fe1bfb0-de20-5000-8ca7-80f57d26f881"
ProgressMeter = "92933f4c-e287-5a05-a399-4b506db050ca"
RecipesBase = "3cdcf5f2-1ef4-517c-9805-6587b60abb01"
Reexport = "189a3867-3050-52da-a836-e630ba90ab69"
Setfield = "efcf1570-3423-57d1-acb7-fd33fddbac46"

[weakdeps]
ArchGDAL = "c9ce4bd3-c3d5-55b8-8973-c0e20141b8c3"
CoordinateTransformations = "150eb455-5306-5404-9cee-2592286d6298"
GRIBDatasets = "82be9cdb-ee19-4151-bdb3-b400788d9abc"
Makie = "ee78f7c6-11fb-53f2-987a-cfe4a2b5a57a"
NCDatasets = "85f8d34a-cbdd-5861-8df4-14fed0d494ab"
RasterDataSources = "3cb90ccd-e1b6-4867-9617-4276c8b2ca36"
ZarrDatasets = "519a4cdf-1362-424a-9ea1-b1d782dbb24b"

[extensions]
RastersArchGDALExt = "ArchGDAL"
RastersCoordinateTransformationsExt = "CoordinateTransformations"
RastersGRIBDatasetsExt = "GRIBDatasets"
RastersMakieExt = "Makie"
RastersNCDatasetsExt = "NCDatasets"
RastersRasterDataSourcesExt = "RasterDataSources"
RastersZarrDatasetsExt = "ZarrDatasets"

[compat]
Adapt = "2, 3.0, 4"
Aqua = "0.8"
ArchGDAL = "0.9, 0.10"
CFTime = "0.1"
ColorTypes = "0.10, 0.11"
CommonDataModel = "0.2.3, 0.3"
ConstructionBase = "1"
CoordinateTransformations = "0.6.2"
DataFrames = "1"
DimensionalData = "0.28.2"
DiskArrays = "0.3, 0.4"
Extents = "0.1"
FillArrays = "0.12, 0.13, 1"
Flatten = "0.4"
GRIBDatasets = "0.2, 0.3"
GeoFormatTypes = "0.4"
GeoInterface = "1"
<<<<<<< HEAD
GeometryBasics = "0.4"
Makie = "0.19, 0.20, 0.21"
=======
Makie = "0.20, 0.21"
>>>>>>> 04e9f45f
Missings = "0.4, 1"
NCDatasets = "0.13, 0.14"
OffsetArrays = "1"
ProgressMeter = "1"
RasterDataSources = "0.5.7, 0.6"
RecipesBase = "0.7, 0.8, 1.0"
Reexport = "0.2, 1.0"
SafeTestsets = "0.1"
Setfield = "0.6, 0.7, 0.8, 1"
Shapefile = "0.10, 0.11"
Statistics = "1"
Test = "1"
ZarrDatasets = "0.1"
julia = "1.10"

[extras]
Aqua = "4c88cf16-eb10-579e-8560-4a9242c79595"
ArchGDAL = "c9ce4bd3-c3d5-55b8-8973-c0e20141b8c3"
CFTime = "179af706-886a-5703-950a-314cd64e0468"
CoordinateTransformations = "150eb455-5306-5404-9cee-2592286d6298"
DataFrames = "a93c6f00-e57d-5684-b7b6-d8193f3e46c0"
GeoDataFrames = "62cb38b5-d8d2-4862-a48e-6a340996859f"
GRIBDatasets = "82be9cdb-ee19-4151-bdb3-b400788d9abc"
GeometryBasics = "5c1252a2-5f33-56bf-86c9-59e7332b4326"
Makie = "ee78f7c6-11fb-53f2-987a-cfe4a2b5a57a"
NCDatasets = "85f8d34a-cbdd-5861-8df4-14fed0d494ab"
Plots = "91a5bcdd-55d7-5caf-9e0b-520d859cae80"
RasterDataSources = "3cb90ccd-e1b6-4867-9617-4276c8b2ca36"
SafeTestsets = "1bc83da4-3b8d-516f-aca4-4fe02f6d838f"
Shapefile = "8e980c4a-a4fe-5da2-b3a7-4b4b0353a2f4"
Statistics = "10745b16-79ce-11e8-11f9-7d13ad32a3b2"
Test = "8dfed614-e22c-5e08-85e1-65c5234f0b40"

[targets]
test = ["Aqua", "ArchGDAL", "CFTime", "CoordinateTransformations", "DataFrames", "GeoDataFrames", "GeometryBasics", "GRIBDatasets", "NCDatasets", "Plots", "RasterDataSources", "SafeTestsets", "Shapefile", "Statistics", "Test", "ZarrDatasets"]<|MERGE_RESOLUTION|>--- conflicted
+++ resolved
@@ -60,12 +60,8 @@
 GRIBDatasets = "0.2, 0.3"
 GeoFormatTypes = "0.4"
 GeoInterface = "1"
-<<<<<<< HEAD
 GeometryBasics = "0.4"
-Makie = "0.19, 0.20, 0.21"
-=======
 Makie = "0.20, 0.21"
->>>>>>> 04e9f45f
 Missings = "0.4, 1"
 NCDatasets = "0.13, 0.14"
 OffsetArrays = "1"
