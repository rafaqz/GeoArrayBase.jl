using Rasters, Test, Proj
using Rasters.Lookups, Rasters.Dimensions
using Rasters: reproject, convertlookup

@testset "reproject" begin
    cea = ProjString("+proj=cea +lon_0=0 +lat_ts=30 +x_0=0 +y_0=0 +datum=WGS84 +units=m +no_defs +ellps=WGS84 +towgs84=0,0,0 +type=crs")
    wktcea = convert(WellKnownText, Proj.CRS(cea))
    projcea = convert(ProjString, Proj.CRS(cea))
    wkt4326 = convert(WellKnownText, Proj.CRS(EPSG(4326)))
    proj4326 = convert(ProjString, Proj.CRS(EPSG(4326)))


    @test reproject(proj4326, cea, Y(), -30.0) ≈ -3.658789324855012e6
    @test reproject(wktcea, EPSG(4326), Y(), -3.658789324855012e6) ≈ -30.0
    @test reproject(projcea, wkt4326, Y(), -3.658789324855012e6) ≈ -30.0
    @test reproject(cea, proj4326, Y(), [-3.658789324855012e6]) ≈ [-30.0]

    @test reproject(proj4326, cea, X(), 180.0) ≈ 1.7367530445161372e7
    @test reproject(cea, EPSG(4326), X(), 1.7367530445161372e7) ≈ 180.0
    @test reproject(cea, wkt4326, X(), 1.7367530445161372e7) ≈ 180.0
    @test reproject(cea, proj4326, X(), [1.7367530445161372e7]) ≈ [180.0]

    x = X(Projected(0.0:1.0:360.0; crs=EPSG(4326), dim=X(), order=ForwardOrdered(), span=Regular(1.0), sampling=Intervals(Start())))
    y = Y(Projected(-80.0:1.0:80.0; crs=EPSG(4326), dim=Y(), order=ReverseOrdered(), span=Regular(1.0), sampling=Intervals(Start())))

    x1, y1 = reproject((x, y); crs=projcea)
    @test span(x1) isa Irregular
    @test span(y1) isa Irregular
    x2, y2 = reproject((x, y); crs=EPSG(4326))
    @test all(x .== x2)
    @test all(y .== y2)
    @test span(x2) == Regular(1.0)
    @test span(y2) == Regular(1.0)

    raster = rand(x, y)
    reprojected_raster = reproject(raster; crs=projcea)
    # Dims have changed
    @test dims(reprojected_raster) == (x1, y1)
<<<<<<< HEAD
    # Raster has not changed
    # NOTE: this test only works because both rasters are in memory.
=======
    # Parent data has not changed
>>>>>>> 04e9f45f
    @test parent(reprojected_raster) == parent(raster)

    @test_throws ArgumentError reproject(cea, EPSG(32618), Y(), [-3.658789324855012e6])
    @test_throws ArgumentError reproject(cea, EPSG(32618), X(), [-3.658789324855012e6])

    # reproject with no crs errors
    nocrsdims = setcrs((x,y), nothing)
    @test_throws ArgumentError reproject(nocrsdims; crs=projcea)
end

@testset "convertlookup" begin
    projcea = ProjString("+proj=cea +type=crs")
    proj4326 = convert(ProjString, Proj.CRS(EPSG(4326)))

    lonstart, lonend = 0.5, 179.5
    cealonstart, cealonend = reproject(proj4326, projcea, X(), [lonstart, lonend])
    cealonrange = LinRange(cealonstart, cealonend, 180)
    lon = X(Projected(cealonrange, ForwardOrdered(), Regular(step(cealonrange)), 
                      Intervals(Center()), NoMetadata(), projcea, proj4326, X()))
    convertedlon = convertlookup(Mapped, lon)
    @test all(isapprox.(bounds(convertedlon), (0.0, 180.0); atol=1e-10))
    @test val(convertedlon) ≈ 0.5:179.5

    projectedlon = convertlookup(Projected, convertedlon)
    @test val(projectedlon) ≈ val(lon)
    @test all(isapprox.(bounds(projectedlon), bounds(lon); atol=1e-10))

    # Y in not linear
    latbounds = -90.0, 90.0
    ceabounds = reproject(proj4326, projcea, Y(), latbounds)
    # Vals are the bounding range without the end bound
    cealatrange = LinRange(ceabounds..., 181)[1:180]
    lat = Y(Projected(cealatrange, ForwardOrdered(), Regular(step(cealatrange)), 
                      Intervals(Start()), NoMetadata(), projcea, proj4326, Y()))
    convertedlat = convertlookup(Mapped, lat)
    @test first(convertedlat) ≈ -90.0 atol=1e-5
    @test all(isapprox.(bounds(convertedlat), (-90.0, 90.0); atol=1e-5))
    @test val(lat) ≈ reproject(proj4326, projcea, Y(), val(convertedlat))

    projectedlat = convertlookup(Projected, convertedlat)
    @test val(projectedlat) ≈ val(lat)
    @test all(bounds(projectedlat) .≈ bounds(lat))

    A = DimArray(zeros(length(lon), length(lat)), (lon, lat))
    Aconv = convertlookup(Mapped, A)

    @test index(Aconv) == (index(convertedlon), index(convertedlat))
    @test val.(span(Aconv)) == val.(span.((convertedlon, convertedlat)))
end<|MERGE_RESOLUTION|>--- conflicted
+++ resolved
@@ -36,12 +36,8 @@
     reprojected_raster = reproject(raster; crs=projcea)
     # Dims have changed
     @test dims(reprojected_raster) == (x1, y1)
-<<<<<<< HEAD
-    # Raster has not changed
+    # Parent data has not changed
     # NOTE: this test only works because both rasters are in memory.
-=======
-    # Parent data has not changed
->>>>>>> 04e9f45f
     @test parent(reprojected_raster) == parent(raster)
 
     @test_throws ArgumentError reproject(cea, EPSG(32618), Y(), [-3.658789324855012e6])
