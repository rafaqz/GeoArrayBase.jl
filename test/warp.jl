--- conflicted
+++ resolved
@@ -25,11 +25,6 @@
     # now compute mean squared error of the back transformation
     warped_back = Rasters.trim(warp(warped, Dict(:t_srs => crs_), res=map(step, lookup(r))))
     # subtracting UInts brings us into hell -> Int
-<<<<<<< HEAD
-    # we also need to shrink the range because of some bleed during warp
-    diff_ = Int.(warped_back[2:end-1, 2:end-1]) .- r
-=======
     diff_ = parent(Int.(cropped[2:end-1, 2:end-1])) .- parent(r)
->>>>>>> 251bbbdd
     @test sum(x->x^2, diff_) / prod(size(diff_)) < 600
 end