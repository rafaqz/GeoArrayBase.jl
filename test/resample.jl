using Rasters, ArchGDAL, GeoInterface
using Extents
using Test
using Rasters.Lookups
import DimensionalData: @dim, YDim
@dim Lat YDim "Lat"

include(joinpath(dirname(pathof(Rasters)), "../test/test_utils.jl"))

@testset "resample" begin
    raster_path = maybedownload("https://download.osgeo.org/geotiff/samples/gdal_eg/cea.tif")

    output_res = 0.0027
    output_crs = EPSG(4326)
    method = "near"

    ## Resample cea.tif manually with ArchGDAL
    wkt = convert(String, convert(WellKnownText, output_crs))
    AG_output = ArchGDAL.read(raster_path) do dataset
        ArchGDAL.gdalwarp([dataset], ["-t_srs", "$(wkt)",
                                "-tr", "$(output_res)", "$(output_res)",
                                "-r", "$(method)"]) do warped
            ArchGDAL.read(ArchGDAL.getband(warped, 1))
        end
    end

    cea = Raster(raster_path; missingval=0x00, name=:cea, missingval)
    raster_output = resample(cea; res=output_res, crs=output_crs, method, missingval=0x00)

    @testset "missingval propagates" begin
        @test missingval(resample(cea; res=output_res, crs=output_crs, method)) == 0x00
    end

    @testset "snapped size and dim index match" begin
        snaptarget = raster_output
        snapped = resample(cea; to=snaptarget)
        disk_snapped = resample(cea; to=snaptarget, filename="raster.tif")
        @test size(snapped) == size(disk_snapped) == size(snaptarget)
        @test isapprox(index(snaptarget, Y), index(snapped, Y))
        @test isapprox(index(snaptarget, X), index(snapped, X))
        @test isapprox(index(snaptarget, Y), index(disk_snapped, Y))
        @test isapprox(index(snaptarget, X), index(disk_snapped, X))
    end

    @testset "`method` only does nothing" begin
        resampled = resample(cea; method)
        @test crs(cea) == crs(resampled)
        @test cea == resampled
        @test extent(cea) == extent(resampled)
    end

    @testset "only `res` kw changes the array size predictably" begin
        res = step(span(cea, X)) / 2
        resampled = resample(cea; res)
        @test crs(cea) == crs(resampled)
        @test size(dims(resampled, (X, Y))) == size(dims(cea, (X, Y))) .* 2
        # GDAL fp error see above
        # @test_broken extent(cea) == extent(resampled)
        resampled = resample(cea; res=(res, 2res))
        @test size(dims(resampled, (X, Y))) == (size(cea, X) .* 2, size(cea, Y))
        resampled = resample(cea; res=(X(2res), Y(res)))
        @test size(dims(resampled, (X, Y))) == (size(cea, X), size(cea, Y) * 2)
    end

    @testset "only size or res allowed not both" begin
        @test_throws ArgumentError resample(cea; res=output_res, size=(1000, 1000))
    end

    @testset "only `size` kw sets the size" begin
        res = step(span(cea, X)) / 2
        resampled = resample(cea; size=(100, 200))
        @test crs(cea) == crs(resampled)
        @test size(dims(resampled, (X, Y))) == size(resampled[:, :, 1]) == (100, 200)
        resampled = resample(cea; size=(X(99), Y(111)))
        @test crs(cea) == crs(resampled)
        @test size(dims(resampled, (X, Y))) == size(resampled[:, :, 1]) == (99, 111)
        resampled = resample(cea; size=100)
        @test size(dims(resampled, (X, Y))) == size(resampled[:, :, 1]) == (100, 100)
    end

    @testset "Extent `to` can resize arbitrarily" begin
        to = Extent(X=(-10000.0, 2000.0), Y=(4.2e6, 4.3e6))
        resampled = resample(cea; to)
        @test all(map((bs...,) -> all(map(≈, bs...)), extent(resampled), to))
        @test crs(cea) == crs(resampled)
        # Most of the area is extended, and filled with missingval
        @test sum(x -> x === missingval(resampled), resampled) > length(resampled) / 2
    end

    @testset "Geometries work as `to`" begin
        geom = GeoInterface.Polygon([[(0.0, 4e6), (-1e5, 4.4e6), (-1e5, 4.2e6)]])
        resampled = resample(cea; to=geom)
        @test map(extent(resampled[Band(1)]), GeoInterface.extent(geom)) do bs1, bs2 
            map(≈, bs2, bs2) |> all 
        end |> all
        @test crs(cea) == crs(resampled)
        # Most of the area is extended, and filled with missingval
        @test sum(x -> x === missingval(resampled), resampled) > length(resampled) / 2
    end

    @testset "only `crs` kw changes the array size" begin
        resampled = resample(cea; crs=EPSG(3857), method)
        @test size(dims(resampled, (X, Y))) !== size(dims(cea, (X, Y)))
        @test crs(resampled) == EPSG(3857)
    end

    @testset "no existing crs warns" begin
        nocrs = setcrs(cea, nothing)
        @test crs(nocrs) == nothing
        @test_warn "does not have crs" resample(nocrs; crs=output_crs, method)
    end

    @testset "resample eltype propagates" begin
        r = Raster(rand(UInt8, X(1:10), Y(1:10)))
        r1 = resample(r; to=r)
        @test eltype(r1) == UInt8
    end

    @testset "dimensions matcha after resampling with only `to`" begin
        # some weird dimensions
        to = (
            Lat(Projected(1:10, span = Regular(1 + eps()), crs = nothing, order = ForwardOrdered(), sampling = Intervals(Center()))),
            X(Sampled([1,2,3], span = Regular(1), order = ForwardOrdered(), sampling = Intervals(Start())))
        )

        resampled = resample(cea; to)
        @test dims(resampled) == to

        # test with 3d
        resampled_3D = resample(cat(cea, cea; dims = Z(1:2)); to)
        @test length(dims(resampled_3D)) == 3
        @test dims(resampled_3D, (1,2)) == to
        @test dims(resampled_3D, Z) == Z(1:2)
    end

<<<<<<< HEAD
    maskingval = Rasters.nokw
    for maskingval in (nothing, missing, Rasters.nokw)
        # Resample cea.tif using resample
        cea = Raster(raster_path; missingval=0x00=>maskingval, name=:cea)
        raster_output = resample(cea; res=output_res, crs=output_crs, method, missingval=0x00 => maskingval)
        disk_output = resample(cea; res=output_res, crs=output_crs, method, missingval=0x00 => maskingval, filename="resample.tif")

        cea_permuted = permutedims(Raster(raster_path; missingval=0x00 => maskingval, name=:cea_permuted), (Y, X))
        permuted_output = resample(cea_permuted, output_res; missingval=0x00 => maskingval, crs=output_crs, method)

        AG_output1 = if isnothing(maskingval)
            AG_output
        else
            replace(AG_output, 0x00 => missing)
        end
        # Compare ArchGDAL, resample and permuted resample 
        @test all(AG_output1 .=== raster_output .=== read(disk_output) .=== permutedims(permuted_output, (X, Y)))
        @test all(AG_output1 .=== raster_output .=== read(disk_output) .=== permutedims(permuted_output, (X, Y)))
        @test abs(step(dims(raster_output, Y))) ≈
            abs(step(dims(raster_output, X))) ≈ 
            abs(step(dims(disk_output, X))) ≈ 
            abs(step(dims(permuted_output, X))) ≈ output_res
        @test Rasters.name(cea) == Rasters.name(raster_output)

        rm("resample.tif")
    end
=======
    @testset "resample to the same size or resolution leaves raster unchanged" begin
        res = 2
        ys = range(; start=(90 - res / 2), step=-res, stop=(-90 + res / 2))
        xs = range(; start=(-180 + res / 2), step=res, stop=(180 - res / 2))

        point_dims = Y(ys), X(xs)
        interval_dims = Y(ys; sampling=Intervals(Center())), X(xs; sampling=Intervals(Center()))
        rev_y_point_dims = Y(reverse(ys)), X(xs)
        rev_y_interval_dims = reverse(interval_dims[1]), interval_dims[2]
        rev_x_point_dims = Y(ys), X(reverse(xs))
        rev_x_interval_dims = interval_dims[1], reverse(interval_dims[2])
        test_dims = (point_dims, interval_dims, rev_x_point_dims, rev_x_interval_dims, rev_y_point_dims, rev_y_interval_dims)
        ds_fwd = point_dims; f = identity
        ds_fwd = point_dims; f = reverse

        ds = ds_fwd
        raster = Raster(rand(ds), crs=EPSG(4326), missingval=NaN)
        resampled_res = resample(raster; res)
        resampled_size = resample(raster; size=size(raster), method=:near)
        @test resampled_res == resampled_size == raster
        @test dims(resampled_res) == dims(resampled_size) == dims(raster)

        ds = reverse(ds_fwd)
        raster = Raster(rand(ds), crs=EPSG(4326), missingval=NaN)
        resampled_res = resample(raster; res)
        resampled_size = resample(raster; size=size(raster), method=:near)
        @test resampled_res == resampled_size == raster
        @test dims(resampled_res) == dims(resampled_size) == dims(raster)
    end

>>>>>>> 5aa89149
end<|MERGE_RESOLUTION|>--- conflicted
+++ resolved
@@ -133,11 +133,10 @@
         @test dims(resampled_3D, Z) == Z(1:2)
     end
 
-<<<<<<< HEAD
     maskingval = Rasters.nokw
     for maskingval in (nothing, missing, Rasters.nokw)
         # Resample cea.tif using resample
-        cea = Raster(raster_path; missingval=0x00=>maskingval, name=:cea)
+        cea = Raster(raster_path; missingval=0x00 => maskingval, name=:cea)
         raster_output = resample(cea; res=output_res, crs=output_crs, method, missingval=0x00 => maskingval)
         disk_output = resample(cea; res=output_res, crs=output_crs, method, missingval=0x00 => maskingval, filename="resample.tif")
 
@@ -160,7 +159,7 @@
 
         rm("resample.tif")
     end
-=======
+
     @testset "resample to the same size or resolution leaves raster unchanged" begin
         res = 2
         ys = range(; start=(90 - res / 2), step=-res, stop=(-90 + res / 2))
@@ -191,5 +190,4 @@
         @test dims(resampled_res) == dims(resampled_size) == dims(raster)
     end
 
->>>>>>> 5aa89149
 end