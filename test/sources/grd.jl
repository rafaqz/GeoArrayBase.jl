using Rasters, Test, Statistics, Dates, Plots
using Rasters.Lookups, Rasters.Dimensions
using DiskArrays
import NCDatasets, ArchGDAL
using Rasters: FileArray, GRDsource, GDALsource, metadata, trim

testpath = joinpath(dirname(pathof(Rasters)), "../test/")
include(joinpath(testpath, "test_utils.jl"))
const DD = DimensionalData

maybedownload("https://raw.githubusercontent.com/rspatial/raster/master/inst/external/rlogo.grd", "rlogo.grd")
maybedownload("https://github.com/rspatial/raster/raw/master/inst/external/rlogo.gri", "rlogo.gri")
stem = joinpath(testpath, "data/rlogo")
@test isfile(stem * ".grd")
@test isfile(stem * ".gri")
grdpath = stem * ".gri"

@testset "Grd array" begin
    @time grdarray = Raster(grdpath)
    @time lazyarray = Raster(grdpath; lazy=true);
    @time eagerarray = Raster(grdpath; lazy=false);
    @test_throws ArgumentError Raster("notafile.grd")
    @test_throws ArgumentError Raster("notafile.gri")

    @testset "lazyness" begin
        # Eager is the default
        @test parent(grdarray) isa Array
        @test parent(lazyarray) isa FileArray
        @test parent(eagerarray) isa Array
    end

    @testset "maskingval" begin
        @time missingarray = Raster(grdpath)
        @test missingval(missingarray) === missing
        @test eltype(missingarray) === Union{Missing,Float32}
        @time missingarray = Raster(grdpath; missingval)
        @test missingval(missingarray) === -3.4f38
        @test eltype(missingarray) === Float32
        @time missingarray = Raster(grdpath; missingval=missingval => NaN32)
        @test missingval(missingarray) === NaN32
        @test eltype(missingarray) === Float32
    end

    @testset "open" begin
        @test all(open(A -> A[Y=1], grdarray) .=== grdarray[:, 1, :])
        tempfile = tempname()
        cp(stem * ".grd", tempfile * ".grd")
        cp(stem * ".gri", tempfile * ".gri")
        grdwritearray = Raster(tempfile * ".gri"; lazy=true)
        open(grdwritearray; write=true) do A
            A .*= 2
        end
        @test Raster(tempfile * ".gri") == grdarray .* 2
    end

    @testset "read" begin
        A = read(grdarray)
        @test A isa Raster
        @test parent(A) isa Array
        A2 = zero(A)
        @time read!(grdarray, A2);
        A3 = zero(A)
        @time read!(grdpath, A3);
        @test A == A2 == A3
    end

    @testset "array properties" begin
        @test grdarray isa Raster{Union{Missing,Float32},3}
    end

    @testset "dimensions" begin
        @test length(val(dims(dims(grdarray), X))) == 101
        @test ndims(grdarray) == 3
        @test dims(grdarray) isa Tuple{<:X,<:Y,<:Band}
        @test refdims(grdarray) == ()
        @test bounds(grdarray) == ((0.0, 101.0), (0.0, 77.0), (1, 3))
    end

    @testset "other fields" begin
        proj = ProjString("+proj=merc +datum=WGS84")
        @test name(grdarray) == Symbol("red:green:blue")
        @test missingval(grdarray) === missing
        @test metadata(grdarray) isa Metadata{GRDsource,Dict{String,Any}}
        @test label(grdarray) == "red:green:blue"
        @test units(grdarray) == nothing
        @test crs(grdarray) == proj
        @test mappedcrs(grdarray) == nothing
        @test crs(dims(grdarray, Y)) == proj
        @test crs(dims(grdarray, X)) == proj
        @test mappedcrs(dims(grdarray, Y)) == nothing
        @test mappedcrs(dims(grdarray, X)) == nothing
    end

    @testset "custom keywords" begin
        customgrdarray = Raster(grdpath; 
            name=:test, crs=EPSG(1000), mappedcrs=EPSG(4326), refdims=(Ti(),),
            write=true, lazy=true, dropband=false, replace_missing=true,
        )
        @test name(customgrdarray) == :test
        @test refdims(customgrdarray) == (Ti(),)
        @test label(customgrdarray) == "test"
        @test crs(customgrdarray) == EPSG(1000)
        @test crs(dims(customgrdarray, Y)) == EPSG(1000)
        @test crs(dims(customgrdarray, X)) == EPSG(1000)
        @test mappedcrs(customgrdarray) == EPSG(4326)
        @test mappedcrs(dims(customgrdarray, Y)) == EPSG(4326)
        @test mappedcrs(dims(customgrdarray, X)) == EPSG(4326)
        @test parent(customgrdarray) isa Rasters.FileArray
        @test eltype(customgrdarray) == Union{Float32,Missing}
        # Needs to be separate as it overrides crs/mappedcrs 
        dimsgrdarray = Raster(grdpath; 
            dims=(Z(), X(), Y()),
        )
        @test dims(dimsgrdarray) isa Tuple{<:Z,X,Y}
    end

    @testset "getindex" begin
        @test grdarray[Band(1)] isa Raster{Union{Missing,Float32},2}
        @test grdarray[Y(1), Band(1)] isa Raster{Union{Missing,Float32},1}
        @test grdarray[X(1), Band(1)] isa Raster{Union{Missing,Float32},1}
        @test grdarray[X(50), Y(30), Band(1)] == 115.0f0
        @test grdarray[1, 1, 1] == 255.0f0
        @test grdarray[Y(At(20.0; atol=1e10)), X(At(20; atol=1e10)), Band(3)] == 255.0f0
        @test grdarray[Y(Contains(60)), X(Contains(20)), Band(1)] == 255.0f0
    end

    @testset "methods" begin 
        @test mean(grdarray; dims=Y) == mean(parent(grdarray); dims=2)
        @testset "trim, crop, extend" begin
            a = read(grdarray)
            a[X(1:20)] .= missingval(a)
            trimmed = trim(a)
            @test size(trimmed) == (81, 77, 3)
            cropped = crop(a; to=trimmed)
            @test size(cropped) == (81, 77, 3)
            kwcropped = crop(a; to=trimmed, dims=(X,))
            @test size(kwcropped) == (81, size(a,Y), 3)
            @test all(collect(cropped .=== trimmed))
            extended = extend(cropped; to=a);
            @test all(collect(extended .=== a))
        end

        @testset "mask and mask! to disk" begin
            msk = read(replace_missing(grdarray, missing))
            msk[X(1:73), Y([1, 5, 77])] .= missingval(msk)
            @test !any(grdarray[X(1:73)] .=== missingval(msk))
            masked = mask(grdarray; with=msk)
            @test all(masked[X(1:73), Y([1, 5, 77])] .=== missingval(masked))
            tn = tempname()
            tempgrd = tn * ".grd"
            tempgri = tn * ".gri"
            cp(stem * ".grd", tempgrd)
            cp(stem * ".gri", tempgri)
            @test !all(Raster(tempgrd)[X(1:73), Y([1, 5, 77])] .=== missingval(grdarray))
            open(Raster(tempgrd; lazy=true); write=true) do A
                mask!(A; with=msk, missingval=missingval(A))
            end
            @test all(Raster(tempgri)[X(1:73), Y([1, 5, 77])] .=== missingval(grdarray))
            rm(tempgrd)
            rm(tempgri)
        end

        @testset "classify! to disk" begin
            tn = tempname()
            tempgrd = tn * ".grd"
            tempgri = tn * ".gri"
            cp(stem * ".grd", tempgrd)
            cp(stem * ".gri", tempgri)
            extrema(Raster(tempgrd))
            open(Raster(tempgrd; lazy=true); write=true) do A
                classify!(A, [0.0f0 100.0f0 100.0f0; 100 300 255.0f0])
            end
            A = Raster(tempgrd)
            @test count(==(100.0f0), A) + count(==(255.0f0), A) == length(A)
        end

        @testset "mosaic" begin
            @time grdarray = Raster(grdpath)
            A1 = grdarray[X(1:40), Y(1:30)]
            A2 = grdarray[X(27:80), Y(25:60)]
            tn = tempname()
            tempgrd = tn * ".grd"
            tempgri = tn * ".gri"
            Afile = mosaic(first, A1, A2; missingval=0.0f0, atol=1e-1, filename=tempgrd, maskingval=nothing)
            Amem = mosaic(first, A1, A2; missingval=0.0f0, atol=1e-1)
            Atest = grdarray[X(1:80), Y(1:60)]
            Atest[X(1:26), Y(31:60)] .= 0.0f0
            Atest[X(41:80), Y(1:24)] .= 0.0f0
            @test size(Atest) == size(Afile) == size(Amem)
            @test all(Atest .=== Amem .== Afile)
            read(Atest .- Afile)
        end

        @testset "rasterize" begin
            # A = read(grdarray)
            # R = rasterize(A; to=A)
            # @test all(A .=== R .== grdarray)
            # B = rebuild(read(grdarray) .= 0x00; missingval=0x00)
            # rasterize!(B, read(grdarray))
            # @test all(B .=== grdarray |> collect)
        end

    end

    @testset "selectors" begin
        geoA = grdarray[Y(Contains(3)), X(:), Band(1)]
        @test geoA isa Raster{Union{Missing,Float32},1}
        @test grdarray[X(Contains(20)), Y(Contains(10)), Band(1)] isa Float32
    end

    @testset "conversion to Raster" begin
        geoA = grdarray[X(1:50), Y(1:1), Band(1)]
        @test size(geoA) == (50, 1)
        @test eltype(geoA) <: Union{Missing,Float32}
        @time geoA isa Raster{Union{Missing,Float32},1}
        @test dims(geoA) isa Tuple{<:X,Y}
        @test refdims(geoA) isa Tuple{<:Band}
        @test metadata(geoA) == metadata(grdarray)
        @test missingval(geoA) === missing
        @test name(geoA) == Symbol("red:green:blue")
    end

    @testset "write" begin
        @testset "2d" begin
            filename2 = tempname() * ".gri"
            write(filename2, grdarray[Band(1)]; force=true)
            saved = Raster(filename2)
            # 1 band is added again on save
            @test size(saved) == size(grdarray[Band(1)])
            @test parent(saved) == parent(grdarray[Band(1)])
<<<<<<< HEAD
            write(filename2, grdarray[Band(1)]; force=true, verbose=false)
            @test (@allocations write(filename2, grdarray[Band(1)]; force=true, verbose=false)) < 1e3
=======
            write(filename2, grdarray; force = true)
            @test (@allocations write(filename2, grdarray; force = true)) < 3e3
>>>>>>> 5aa89149
        end

        @testset "3d with subset" begin
            geoA = grdarray[1:100, 1:50, 1:2]
            filename = tempname() * ".grd"
            write(filename, GRDsource(), geoA; force=true)
            saved = Raster(filename)
            @test size(saved) == size(geoA)
            @test refdims(saved) == ()
            @test bounds(saved) == bounds(geoA)
            @test size(saved) == size(geoA)
            @test missingval(saved) === missingval(geoA)
            @test metadata(saved) != metadata(geoA)
            @test metadata(saved)["creator"] == "Rasters.jl"
            @test all(metadata.(dims(saved)) .== metadata.(dims(geoA)))
            @test name(saved) == name(geoA)
            @test all(lookup.(dims(saved)) .== lookup.(dims(geoA)))
            @test dims(saved) isa typeof(dims(geoA))
            @test all(val.(dims(saved)) .== val.(dims(geoA)))
            @test all(lookup.(dims(saved)) .== lookup.(dims(geoA)))
            @test all(metadata.(dims(saved)) .== metadata.(dims(geoA)))
            @test dims(saved) == dims(geoA)
            @test all(parent(saved) .=== parent(geoA))
            @test saved isa typeof(geoA)
            @test parent(saved) == parent(geoA)
            write(filename, GRDsource(), geoA; force = true)
            @test (@allocations write(filename, GRDsource(), geoA; force = true)) < 3e3
        end

        @testset "to netcdf" begin
            filename2 = tempname() * ".nc"
            span(grdarray[Band(1)])
            write(filename2, grdarray[Band(1)]; force = true)
            saved = Raster(filename2; crs=crs(grdarray))
            @test size(saved) == size(grdarray[Band(1)])
            @test all(parent(replace_missing(saved, missingval(grdarray))) .≈ parent(grdarray[Band(1)]))
            @test index(saved, X) ≈ index(grdarray, X) .+ 0.5
            @test index(saved, Y) ≈ index(grdarray, Y) .+ 0.5
            @test bounds(saved, Y) == bounds(grdarray, Y)
            @test bounds(saved, X) == bounds(grdarray, X)
<<<<<<< HEAD
            @test (@allocations write(filename2, grdarray[Band(1)]; force = true)) < 1e3
=======
            write(filename2, grdarray; force = true)
            @test (@allocations write(filename2, grdarray; force = true)) < 3e3

>>>>>>> 5aa89149
        end

        @testset "to gdal" begin
            # No Band
            gdalfilename = tempname() * ".tif"
            write(gdalfilename, GDALsource(), grdarray[Band(1)]; force = true)
<<<<<<< HEAD
            @test (@allocations write(gdalfilename, GDALsource(), grdarray[Band(1)]; force = true)) < 1e4
            gdalarray = Raster(gdalfilename; maskingval=nothing)
=======
            @test (@allocations write(gdalfilename, GDALsource(), grdarray[Band(1)]; force = true)) < 3e4
            gdalarray = Raster(gdalfilename)
>>>>>>> 5aa89149
            # @test convert(ProjString, crs(gdalarray)) == convert(ProjString, EPSG(4326))
            @test val(dims(gdalarray, X)) ≈ val(dims(grdarray, X))
            @test val(dims(gdalarray, Y)) ≈ val(dims(grdarray, Y))
            @test gdalarray ≈ replace_missing(permutedims(grdarray[Band(1)], [X(), Y()]), typemin(Int32))
            # 3 Bands
            gdalfilename2 = tempname() * ".tif"
            write(gdalfilename2, grdarray)
            gdalarray2 = Raster(gdalfilename2)
            @test all(Raster(gdalarray2) .== Raster(grdarray))
            @test val(dims(gdalarray2, Band)) == 1:3
        end

        @testset "write missing" begin
            A = replace_missing(grdarray, missing)
            filename = tempname() * ".grd"
            write(filename, A)
            @test missingval(Raster(filename)) === missing
            filename = tempname() * ".grd"
            write(filename, A)
            @test missingval(Raster(filename; maskingval=nothing)) === typemin(Float32)
        end

    end

    @testset "show" begin
        sh = sprint(show, MIME("text/plain"), grdarray)
        # Test but don't lock this down too much
        @test occursin("Raster", sh)
        @test occursin("Y", sh)
        @test occursin("X", sh)
        @test occursin("Band", sh)
    end

    @testset "plot" begin
        grdarray |> plot
        grdarray[Band(1)] |> plot
    end

end

@testset "Grd stack" begin
    grdstack = RasterStack((a=grdpath, b=grdpath))

    @testset "lazyness" begin
        # Eager is the default
        @test parent(grdstack[:a]) isa Array
        @time lazystack = RasterStack((a=grdpath, b=grdpath); lazy=true);
        @time eagerstack = RasterStack((a=grdpath, b=grdpath); lazy=false);
        @test parent(lazystack[:a]) isa FileArray
        @test parent(eagerstack[:a]) isa Array
    end

    @testset "replace_missing keyword" begin
        st = RasterStack((a=grdpath, b=grdpath); replace_missing=true)
        @test eltype(st) == @NamedTuple{a::Union{Missing,Float32},b::Union{Missing,Float32}}
        @test missingval(st) === missing
    end

    @test length(layers(grdstack)) == 2
    @test dims(grdstack) isa Tuple{<:X,<:Y,<:Band}

    @testset "read" begin
        st = read(grdstack)
        @test st isa RasterStack
        @test parent(st) isa NamedTuple
        @test first(parent(st)) isa Array
    end

    @testset "indexing" begin
        @test grdstack[:a][Y(20), X(20), Band(3)] == 70.0f0
        @test grdstack[:a][Y([2,3]), X(40), Band(2)] == [240.0f0, 246.0f0]
    end

    @testset "child array properties" begin
        @test size(grdstack[:a]) == size(Raster(grdstack[:a])) == (101, 77, 3)
        @test grdstack[:a] isa Raster{Union{Missing,Float32},3}
    end

    # Stack Constructors
    @testset "conversion to RasterStack" begin
        geostack = RasterStack(grdstack)
        @test Symbol.(Tuple(keys(grdstack))) == keys(geostack)
        smallstack = RasterStack(grdstack; name=(:a,))
        @test keys(smallstack) == (:a,)
    end

    if VERSION > v"1.1-"
        @testset "copy" begin
            geoA = zero(Raster(grdstack[:a]))
            copy!(geoA, grdstack, :a)
            # First wrap with Raster() here or == loads from disk for each cell.
            # we need a general way of avoiding this in all disk-based sources
            @test geoA == Raster(grdstack[:a])
        end
    end

    @testset "write" begin
        geoA = Raster(grdstack[:b])
        filename = tempname() * ".grd"
        write(filename, grdstack)
        base, ext = splitext(filename)
        filename_b = string(base, "_b", ext)
        saved = read(Raster(filename_b))
        @test typeof(read(geoA)) == typeof(saved)
        @test parent(saved) == parent(geoA)
    end

    @testset "show" begin
        sh = sprint(show, MIME("text/plain"), grdstack)
        # Test but don't lock this down too much
        @test occursin("RasterStack", sh)
        @test occursin("Y", sh)
        @test occursin("X", sh)
        @test occursin("Band", sh)
        @test occursin(":a", sh)
        @test occursin(":b", sh)
    end

end


@testset "Grd Band stack" begin
    @test keys(RasterStack(grdpath)) == (Symbol("red:green:blue"),)
    grdstack = RasterStack(grdpath; layersfrom=Band)

    @test length(layers(grdstack)) == 3
    @test dims(grdstack) isa Tuple{<:X,<:Y}

    @testset "read" begin
        st = read(grdstack)
        @test st isa RasterStack
        @test parent(st) isa NamedTuple
        @test first(parent(st)) isa Array
    end

    @testset "indexing" begin
        @test grdstack[:Band_3][Y(20), X(20)] == 70.0f0
        @test grdstack[:Band_2][Y([2,3]), X(40)] == [240.0f0, 246.0f0]
    end

    @testset "child array properties" begin
        @test size(grdstack[:Band_3]) == size(Raster(grdstack[:Band_3])) == (101, 77)
        @test grdstack[:Band_1] isa Raster{Union{Missing,Float32},2}
    end

    # Stack Constructors
    @testset "conversion to RasterStack" begin
        geostack = RasterStack(grdstack)
        @test Symbol.(Tuple(keys(grdstack))) == keys(geostack)
        smallstack = RasterStack(grdstack; name=(:Band_2,))
        @test keys(smallstack) == (:Band_2,)
    end

    if VERSION > v"1.1-"
        @testset "copy" begin
            geoA = zero(Raster(grdstack[:Band_3]))
            copy!(geoA, grdstack, :Band_3)
            # First wrap with Raster() here or == loads from disk for each cell.
            # we need a general way of avoiding this in all disk-based sources
            @test geoA == Raster(grdstack[:Band_3])
        end
    end

    @testset "save" begin
        geoA = Raster(grdstack[:Band_3])
        filename = tempname() * ".grd"
        write(filename, grdstack)
        base, ext = splitext(filename)
        filename_3 = string(base, "_Band_3", ext)
        saved = read(Raster(filename_3))
        @test typeof(rebuild(saved[Band(1)], refdims=())) == typeof(read(geoA))
        @test parent(saved[Band(1)]) == parent(geoA)
    end

    @testset "show" begin
        sh = sprint(show, MIME("text/plain"), grdstack)
        # Test but don't lock this down too much
        @test occursin("RasterStack", sh)
        @test occursin("Y", sh)
        @test occursin("X", sh)
        @test occursin(":Band_1", sh)
        @test occursin(":Band_2", sh)
        @test occursin(":Band_3", sh)
    end

end

@testset "Grd series" begin
    grdpath2 = stem * "2" * ".gri"
    write(grdpath2, 2 .* Raster(grdpath); force=true)
    Raster(grdpath) .* 2 == Raster(grdpath2)
    eager_grdseries = RasterSeries([grdpath, grdpath2], (Ti,); mappedcrs=EPSG(4326))
    lazy_grdseries = RasterSeries([grdpath, grdpath2], (Ti,); mappedcrs=EPSG(4326), lazy=true)
    duplicate_first_grdseries = RasterSeries([grdpath, grdpath2], (Ti,); mappedcrs=EPSG(4326), lazy=true, duplicate_first=true)
    @test eager_grdseries[Ti(1)] == lazy_grdseries[Ti(1)] == duplicate_first_grdseries[Ti(1)] == Raster(grdpath)
    @test eager_grdseries[Ti(2)] == lazy_grdseries[Ti(2)] == duplicate_first_grdseries[Ti(2)] == Raster(grdpath2)
    stacks = [RasterStack((a=grdpath, b=grdpath); mappedcrs=EPSG(4326)), RasterStack((a=grdpath2, b=grdpath2); mappedcrs=EPSG(4326))]

    grdseries2 = RasterSeries(stacks, (Ti,))
    @test all(grdseries2[Ti(1)][:a] .== Raster(grdpath; mappedcrs=EPSG(4326), name=:test))
    modified_ser = modify(x -> Array(1.0f0x), grdseries2)
    @test typeof(modified_ser) <: RasterSeries{<:RasterStack{(:a, :b),@NamedTuple{a::Float32,b::Float32},3,@NamedTuple{a::Array{Float32,3},b::Array{Float32,3}}},1}

    @testset "read" begin
        geoseries = read(grdseries2)
        @test geoseries isa RasterSeries{<:RasterStack}
        @test parent(geoseries) isa Vector{<:RasterStack}
        @test parent(geoseries) isa Vector{<:RasterStack}
        @test first(parent(first(parent(geoseries)))) isa Array 
    end
end


nothing<|MERGE_RESOLUTION|>--- conflicted
+++ resolved
@@ -228,13 +228,8 @@
             # 1 band is added again on save
             @test size(saved) == size(grdarray[Band(1)])
             @test parent(saved) == parent(grdarray[Band(1)])
-<<<<<<< HEAD
-            write(filename2, grdarray[Band(1)]; force=true, verbose=false)
-            @test (@allocations write(filename2, grdarray[Band(1)]; force=true, verbose=false)) < 1e3
-=======
-            write(filename2, grdarray; force = true)
-            @test (@allocations write(filename2, grdarray; force = true)) < 3e3
->>>>>>> 5aa89149
+            write(filename2, grdarray; force=true)
+            @test (@allocations write(filename2, grdarray; force=true, verbose=false)) < 3e3
         end
 
         @testset "3d with subset" begin
@@ -275,26 +270,16 @@
             @test index(saved, Y) ≈ index(grdarray, Y) .+ 0.5
             @test bounds(saved, Y) == bounds(grdarray, Y)
             @test bounds(saved, X) == bounds(grdarray, X)
-<<<<<<< HEAD
-            @test (@allocations write(filename2, grdarray[Band(1)]; force = true)) < 1e3
-=======
             write(filename2, grdarray; force = true)
             @test (@allocations write(filename2, grdarray; force = true)) < 3e3
-
->>>>>>> 5aa89149
         end
 
         @testset "to gdal" begin
             # No Band
             gdalfilename = tempname() * ".tif"
             write(gdalfilename, GDALsource(), grdarray[Band(1)]; force = true)
-<<<<<<< HEAD
-            @test (@allocations write(gdalfilename, GDALsource(), grdarray[Band(1)]; force = true)) < 1e4
-            gdalarray = Raster(gdalfilename; maskingval=nothing)
-=======
             @test (@allocations write(gdalfilename, GDALsource(), grdarray[Band(1)]; force = true)) < 3e4
             gdalarray = Raster(gdalfilename)
->>>>>>> 5aa89149
             # @test convert(ProjString, crs(gdalarray)) == convert(ProjString, EPSG(4326))
             @test val(dims(gdalarray, X)) ≈ val(dims(grdarray, X))
             @test val(dims(gdalarray, Y)) ≈ val(dims(grdarray, Y))
