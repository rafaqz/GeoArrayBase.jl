--- conflicted
+++ resolved
@@ -1,8 +1,5 @@
 using Rasters
-<<<<<<< HEAD
 using Zarr
-=======
->>>>>>> 251bbbdd
 using ZarrDatasets
 using ZarrDatasets.Zarr
 using Rasters: FileArray, FileStack, Zarrsource, crs, bounds, name, trim
