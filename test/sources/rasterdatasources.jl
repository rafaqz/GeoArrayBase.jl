using Rasters, RasterDataSources, Test, Dates, ArchGDAL, NCDatasets, Proj

# Too big to test on CI
# if !haskey(ENV, "CI")
#     @testset "load WorldClim Weather" begin
#         # Weather time-series
#         dates = (Date(2001), Date(2002))
#         ser = RasterSeries(WorldClim{Weather}, (:prec,); date=dates)
#         ser[Date(2001, 1)][:prec]
#         A = Raster(WorldClim{Weather}, :prec; date=DateTime(2001, 05), mappedcrs=EPSG(4326))
#     end
# end

@testset "load WorldClim Climate" begin
    # Weather time-series
    ser = RasterSeries(WorldClim{Climate}, :prec; res="10m", month=Jan:March, mappedcrs=EPSG(4326), raw=true)
    # Select Australia, using regular lat/lon selectors
    A = ser[month=Jan]
    @test A isa Raster
    A[Y(Between(-10, -45)), X(Between(110, 160))]
    st = RasterStack(WorldClim{Climate}, (:prec, :tmax); month=1, raw=true)
    @test st[:prec] == A
    @test missingval(st) == (prec=-32768, tmax=-3.4f38)
    @test st isa RasterStack{(:prec,:tmax),@NamedTuple{prec::Int16,tmax::Float32},2}
end

@testset "load WorldClim BioClim" begin
    A = Raster(WorldClim{BioClim}, :Bio_1; mappedcrs=EPSG(4326))
    A[Y(Between(-10, -45)), X(Between(110, 160))]
    @test A isa Raster
    @test missingval(A) === missing
    st = RasterStack(WorldClim{BioClim}, (1, 2))
    @test all(st.bio1 .=== A)
    @test st isa RasterStack
    @test A isa Raster
    # Future Bioclim works
    st = RasterStack(WorldClim{Future{BioClim, CMIP6, GFDL_ESM4, SSP370}}, (1, 2); 
        date = Date(2050), res = "10m",
        lazy=true, 
        missingval=Inf, 
        crs=nothing, 
        mappedcrs=EPSG(4326),
    )
    @test missingval(st) === Inf32
    @test missingval(st.bio1) === Inf32
    ra = Raster(WorldClim{Future{BioClim, CMIP6, GFDL_ESM4, SSP370}}, 2; 
        date = Date(2050), res = "10m"
    )
    @test Rasters.name(ra) == :bio2    
end

@testset "load CHELSA BioClim" begin
    A = Raster(CHELSA{BioClim}, 1; lazy=true)
    @test Rasters.name(A) == :bio1
    st = RasterStack(CHELSA{BioClim}, (:bio1, :BIO2); lazy=true)
    @test keys(st) == (:bio1, :bio2)
    @test A isa Raster{Float64,2}
    @test st isa RasterStack
    @test st.bio2 isa Raster{Float64,2}

    A = Raster(CHELSA{BioClim}, 1; lazy=true, raw=true)
    st = RasterStack(CHELSA{BioClim}, (:bio1, :BIO2); lazy=true, raw=true)
    @test A isa Raster{UInt16,2}
    @test st isa RasterStack{(:bio1, :bio2),@NamedTuple{bio1::UInt16, bio2::UInt16}}
    @test st.bio2 isa Raster{UInt16,2}

    # Allow forcing keywords
    st = RasterStack(CHELSA{BioClim}, (1, 2); 
         lazy=true, 
         missingval= Int16(9999), 
         metadata=Rasters.NoMetadata(), 
         crs=nothing, 
         mappedcrs=EPSG(4326),
    )
<<<<<<< HEAD
    @test missingval(st) === -9999.0
    @test missingval(st.bio1) == -9999.0
=======
    @test missingval(st) === UInt16(9999)
    @test missingval(st.bio1) === UInt16(9999)
>>>>>>> 5aa89149
    @test metadata(st) == Rasters.NoMetadata()
end

@testset "load EarthEnv HabitatHeterogeneity" begin
    A = Raster(EarthEnv{HabitatHeterogeneity}, :cv; mappedcrs=EPSG(4326))
    A[Y(Between(-10, -45)), X(Between(110, 160))] 
    st = RasterStack(EarthEnv{HabitatHeterogeneity}, (:cv, :evenness))
    @test A isa Raster
    @test st isa RasterStack
    @test st[:evenness] isa Raster
end

@testset "load EarthEnv LandCover" begin
    A = Raster(EarthEnv{LandCover}, 2; mappedcrs=EPSG(4326))
    @test Rasters.name(A) == :evergreen_broadleaf_trees
    A[Y(Between(-10, -45)), X(Between(110, 160))]
    @test A isa Raster
    st = RasterStack(EarthEnv{LandCover}, (:evergreen_broadleaf_trees, :deciduous_broadleaf_trees); mappedcrs=EPSG(4326))
    @test keys(st) == (:evergreen_broadleaf_trees, :deciduous_broadleaf_trees)
    @test st isa RasterStack
end

@testset "load ALWB" begin
    A = Raster(ALWB{Deciles,Day}, :rain_day; date=DateTime(2019, 10, 19), lazy=true)
    @test crs(A) == EPSG(4326)
    A = Raster(ALWB{Values,Day}, :ss_pct; date=DateTime(2019, 10, 19), lazy=true)
    @test crs(A) == EPSG(4326)
    st = RasterStack(ALWB{Values,Day}, (:s0_pct, :ss_pct); date=DateTime(2019, 10, 19), lazy=true)
    @test crs(st) == EPSG(4326)
    @test crs(st[:s0_pct]) == EPSG(4326)
    dates = DateTime(2019, 10, 19), DateTime(2021, 11, 20)
    s = RasterSeries(ALWB{Values,Day}, (:s0_pct, :ss_pct); date=dates, lazy=true)
    s[1]
    @test A isa Raster
    @test st isa RasterStack
    @test s isa RasterSeries
end

# Obscure .Z format may not work on windows
if Sys.islinux()
    @testset "load AWAP" begin
        A = Raster(AWAP, :rainfall; date=DateTime(2019, 10, 19), lazy=true)
        @test crs(A) == EPSG(4326)
        # ALWB :solar has a broken index - the size is different and the
        # points don't exactly match the other layers.
        # Need to work out how to best resolve this kind of problem so that we can
        # still use the layers in stacks.
        layers = (:rainfall, :vprpress09, :vprpress15, :tmin, :tmax)
        st = RasterStack(AWAP, layers; date=DateTime(2019, 10, 19), resize=crop, lazy=true)
        @test crs(st) == EPSG(4326)
        dates = DateTime(2019, 09, 19), DateTime(2019, 11, 19)
        s = RasterSeries(AWAP, layers; date=dates, resize=crop, lazy=true)
        # test date as an Array
        s2 = RasterSeries(AWAP, layers; date=[dates...], resize=crop)
        # s = RasterSeries(AWAP; date=dates, resize=resample, crs=EPSG(4326)) TODO: all the same
        # s = RasterSeries(AWAP; date=dates, resize=extend) TODO: this is slow !!!
        @test crs(s[1][:rainfall]) == EPSG(4326)
        @test A isa Raster
        @test st isa RasterStack
        @test s isa RasterSeries
        @test s2 isa RasterSeries
        @test length(s2) == 2 # date is an array: don't take intermediate steps
    end
end<|MERGE_RESOLUTION|>--- conflicted
+++ resolved
@@ -72,13 +72,8 @@
          crs=nothing, 
          mappedcrs=EPSG(4326),
     )
-<<<<<<< HEAD
     @test missingval(st) === -9999.0
     @test missingval(st.bio1) == -9999.0
-=======
-    @test missingval(st) === UInt16(9999)
-    @test missingval(st.bio1) === UInt16(9999)
->>>>>>> 5aa89149
     @test metadata(st) == Rasters.NoMetadata()
 end
 
