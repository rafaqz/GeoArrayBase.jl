using Rasters, DimensionalData, Test, Statistics, Dates, CFTime, Plots

using Rasters.Lookups, Rasters.Dimensions
using Rasters.DiskArrays
import ArchGDAL, NCDatasets
using Rasters: FileArray, FileStack, NCDsource, crs, bounds, name, trim, metadata
testdir = realpath(joinpath(dirname(pathof(Rasters)), "../test"))
include(joinpath(testdir, "test_utils.jl"))

ncexamples = "https://www.unidata.ucar.edu/software/netcdf/examples/"
ncsingle = maybedownload(joinpath(ncexamples, "tos_O1_2001-2002.nc"))
ncmulti = maybedownload(joinpath(ncexamples, "test_echam_spectral.nc"))
maybedownload(joinpath(ncexamples, "test_echam_spectral.nc"))

stackkeys = (
    :abso4, :aclcac, :aclcov, :ahfcon, :ahfice, :ahfl, :ahfliac, :ahfllac,
    :ahflwac, :ahfres, :ahfs, :ahfsiac, :ahfslac, :ahfswac, :albedo, :albedo_nir,
    :albedo_nir_dif, :albedo_nir_dir, :albedo_vis, :albedo_vis_dif, :albedo_vis_dir,
    :alsobs, :alsoi, :alsol, :alsom, :alsow, :ameltdepth, :ameltfrac, :amlcorac,
    :ao3, :apmeb, :apmegl, :aprc, :aprl, :aprs, :aps, :az0i, :az0l, :az0w,
    :barefrac, :dew2, :drain, :evap, :evapiac, :evaplac, :evapwac, :fage, :friac,
    :geosp, :glac, :gld, :hyai, :hyam, :hybi, :hybm, :lsp, :q, :qres, :qvi, :relhum,
    :runoff, :sd, :seaice, :siced, :sicepdi, :sicepdw, :sicepres, :slm, :sn, :snacl,
    :snc, :sni, :snifrac, :snmel, :sofliac, :sofllac, :soflwac, :srad0, :srad0d,
    :srad0u, :sradl, :srads, :sradsu, :sraf0, :srafl, :srafs, :st, :svo, :t2max,
    :t2min, :temp2, :thvsig, :topmax, :tpot, :trad0, :tradl, :trads, :tradsu,
    :traf0, :trafl, :trafs, :trfliac, :trfllac, :trflwac, :tropo, :tsi, :tsicepdi,
    :tslm1, :tsurf, :tsw, :u10, :ustr, :ustri, :ustrl, :ustrw, :v10, :vdis, :vdisgw,
    :vstr, :vstri, :vstrl, :vstrw, :wimax, :wind10, :wl, :ws, :wsmx, :xi, :xivi,
    :xl, :xlvi
)

@testset "grid mapping" begin
    st = RasterStack(joinpath(testdir, "data/grid_mapping_test.nc"))
    @test metadata(st.mask)["grid_mapping"]  == Dict{String, Any}(
        "straight_vertical_longitude_from_pole" => 0.0,
        "false_easting"                         => 0.0,
        "standard_parallel"                     => -71.0,
        "inverse_flattening"                    => 298.27940504282,
        "latitude_of_projection_origin"         => -90.0,
        "grid_mapping_name"                     => "polar_stereographic",
        "semi_major_axis"                       => 6.378273e6,
        "false_northing"                        => 0.0,
    )
end

<<<<<<< HEAD
#@testset "Raster" begin
    @time ncarray = Raster(ncsingle)

=======
@testset "Raster" begin
    @time ncarray = Raster(ncsingle);
>>>>>>> 6cbad974
    @time lazyarray = Raster(ncsingle; lazy=true)
    @time eagerarray = Raster(ncsingle; lazy=false)
    @test_throws ArgumentError Raster("notafile.nc")

    @testset "lazyness" begin
        # Eager is the default
        @test parent(ncarray) isa Array
        @test parent(lazyarray) isa FileArray
        @test parent(eagerarray) isa Array
        @time read(lazyarray);
    end

    @testset "scaling and masking" begin 
        @time cfarray = Raster(ncsingle)
        @time cfarray = Raster(ncsingle)
        @time cf_nomask_array = Raster(ncsingle; missingval=nothing)
        @time nocfarray = Raster(ncsingle; scaled=false)
        @time nocf_nomask_array = Raster(ncsingle; scaled=false, missingval=nothing)
        @time raw_array = Raster(ncsingle; raw=true)
        @time lazycfarray = Raster(ncsingle; lazy=true, scaled=false)
        @time lazynocfarray = Raster(ncsingle; lazy=true, scaled=false)
        @time lazynocf_nomask_array = Raster(ncsingle; lazy=true, scaled=false, missingval=nothing)
        @test missingval(cfarray) === missing
        @test missingval(nocfarray) === missing
        @test missingval(cf_nomask_array) === nothing
        @test missingval(nocf_nomask_array) === nothing
        @test missingval(raw_array) === 1.0f20
        @test all(skipmissing(cfarray) .=== skipmissing(nocfarray))
        @test parent(cfarray) isa Array{Union{Float32,Missing}}
        @test parent(nocfarray) isa Array{Union{Float32,Missing}}
        @test parent(nocf_nomask_array) isa Array{Float32}
        @test parent(raw_array) isa Array{Float32}
        open(lazycfarray) do A
            @test parent(A) isa Rasters.ModifiedDiskArray{false,Union{Missing,Float32}}
        end
        open(lazynocfarray) do A
            @test parent(A) isa Rasters.ModifiedDiskArray{false,Union{Missing,Float32}}
        end
        open(lazynocf_nomask_array) do A
            @test parent(parent(A)) isa NCDatasets.Variable{Float32}
        end
    end

    # @testset "from url" begin
    #     # TODO we need a permanent url here that doesn't end in .nc
    #     url = "http://apdrc.soest.hawaii.edu:80/dods/public_data/Reanalysis_Data/NCEP/NCEP2/daily/surface/mslp"
    #     r = Raster(url; name=:mslp, source=:netcdf, lazy=true)
    #     @test sum(r[Ti(1)]) == 1.0615972f9
    # end

    @testset "open" begin
        @test all(open(A -> A[Y=1], ncarray) .=== ncarray[:, 1, :])
    end

    @testset "read" begin
        @time A = read(lazyarray);
        @test A isa Raster
        @test parent(A) isa Array
        A2 = copy(A) .= 0
        @time read!(ncarray, A2);
        A3 = copy(A) .= 0
        @time read!(ncsingle, A3)
        @test all(A .=== A2) 
        @test all(A .=== A3)
    end

    @testset "handle empty variables" begin
        st = RasterStack((empty=view(ncarray, 1, 1, 1), full=ncarray))
        empty_test = tempname() * ".nc"
        write(empty_test, st; force=true)

        rast = Raster(empty_test)
        st = RasterStack(empty_test)
        @test name(rast) == name(st.empty) == :empty
        @test size(rast) == size(st.empty) == ()
        @test st.empty[] === missing
        @test all(st.full .=== ncarray)
        st = RasterStack(empty_test; lazy=true)
    end

    @testset "array properties" begin
        @test size(ncarray) == (180, 170, 24)
        @test ncarray isa Raster
        @test index(ncarray, Ti) == DateTime360Day(2001, 1, 16):Month(1):DateTime360Day(2002, 12, 16)
        @test index(ncarray, Y) == -79.5:89.5
        @test index(ncarray, X) == 1.0:2:359.0
        @test bounds(ncarray) == (
            (0.0, 360.0), 
            (-80.0, 90.0), 
            (DateTime360Day(2001, 1, 1), DateTime360Day(2003, 1, 1)),
        )
    end

    @testset "dimensions" begin
        @test ndims(ncarray) == 3
        @test length.(dims(ncarray)) == (180, 170, 24)
        @test dims(ncarray) isa Tuple{<:X,<:Y,<:Ti}
        @test refdims(ncarray) == ()
        @test val.(span(ncarray)) == (2.0, 1.0,
             vcat(permutedims(DateTime360Day(2001, 1, 1):Month(1):DateTime360Day(2002, 12, 1)), 
                  permutedims(DateTime360Day(2001, 2, 1):Month(1):DateTime360Day(2003, 1, 1)))
            )
        @test typeof(lookup(ncarray)) <: Tuple{<:Mapped,<:Mapped,<:Sampled}
        @test bounds(ncarray) == ((0.0, 360.0), (-80.0, 90.0), (DateTime360Day(2001, 1, 1), DateTime360Day(2003, 1, 1)))
    end

    @testset "other fields" begin
        @test ismissing(missingval(ncarray))
        @test metadata(ncarray) isa Metadata{<:Rasters.CDMsource,Dict{String,Any}}
        @test name(ncarray) == :tos
    end

    @testset "indexing" begin
        @test ncarray[Ti(1)] isa Raster{<:Any,2}
        @test ncarray[Y(1), Ti(1)] isa Raster{<:Any,1}
        @test ncarray[X(1), Ti(1)] isa Raster{<:Any,1}
        @test ncarray[X(1), Y(1), Ti(1)] isa Missing
        @test ncarray[X(30), Y(30), Ti(1)] isa Float32
        # Russia
        @test ncarray[X(50), Y(100), Ti(1)] isa Missing
        # Alaska
        @test ncarray[Y(Near(64.2008)), X(Near(149.4937)), Ti(1)] isa Missing
        @test ncarray[Ti(2), X(At(59.0)), Y(At(-50.5))] == ncarray[30, 30, 2] === 278.47168f0
    end

    @testset "methods" begin 
        @testset "mean" begin
            @test all(mean(ncarray; dims=Y) .=== mean(parent(ncarray); dims=2))
        end
        @testset "trim, crop, extend" begin
            a = read(ncarray)
            a[X(1:20)] .= missingval(a)
            trimmed = trim(a)
            @test size(trimmed) == (160, 169, 24)
            cropped = crop(a; to=trimmed)
            @test size(cropped) == (160, 169, 24)
            kwcropped = crop(a; to=trimmed, dims=(X,))
            @test size(kwcropped) == (160, size(a,Y), 24)
            @test all(collect(cropped .=== trimmed))
            extended = extend(cropped; to=a)
            @test all(collect(extended .=== a))
        end
        @testset "mask and mask!" begin
            msk = read(ncarray)
            msk[X(1:100), Y([1, 5, 95])] .= missingval(msk)
            @test !all(ncarray[X(1:100)] .=== missingval(msk))
            masked = mask(ncarray; with=msk)
            @test all(masked[X(1:100), Y([1, 5, 95])] .=== missingval(msk))
            tempfile = tempname() * ".nc"
            cp(ncsingle, tempfile)
            @test !all(Raster(tempfile)[X(1:100), Y([1, 5, 95])] .=== missing)
            open(Raster(tempfile; lazy=true); write=true) do A
                mask!(A; with=msk, missingval=missing)
                # TODO: replace the CFVariable with a FileArray{NCDsource} so this is not required
                nothing
            end
            @test all(Raster(tempfile)[X(1:100), Y([1, 5, 95])] .=== missing)
            rm(tempfile)
        end
        @testset "mosaic" begin
            @time ncarray = Raster(ncsingle)
            A1 = ncarray[X(1:80), Y(1:100)]
            A2 = ncarray[X(50:150), Y(90:150)]
            tempfile = tempname() * ".nc"
<<<<<<< HEAD
            Afile = mosaic(first, read(A1), read(A2); 
                missingval=missing, atol=1e-7, filename=tempfile
            ) |> read
            Amem = mosaic(first, A1, A2; missingval=missing, atol=1e-7)
            Atest = ncarray[X(1:150), Y(1:150)]
            Atest[X(1:49), Y(101:150)] .= missing
            Atest[X(81:150), Y(1:89)] .= missing
            @test_broken all(Atest .=== Afile .=== Amem)
=======
            Afile = mosaic(first, read(A1), read(A2); atol=1e-7, filename=tempfile, force=true)
            Amem = mosaic(first, A1, A2; atol=1e-7)
            Atest = ncarray[X(1:150), Y(1:150)]
            Atest[X(1:49), Y(101:150)] .= missing
            Atest[X(81:150), Y(1:89)] .= missing
            read(Afile)
            @test all(Atest .=== Afile .=== Amem)
>>>>>>> 6cbad974
        end
        @testset "slice" begin
            @test_throws DimensionMismatch Rasters.slice(ncarray, Z)
            ser = Rasters.slice(ncarray, Ti) 
            @test ser isa RasterSeries
            @test size(ser) == (24,)
            @test index(ser, Ti) == DateTime360Day(2001, 1, 16):Month(1):DateTime360Day(2002, 12, 16)
            @test bounds(ser) == ((DateTime360Day(2001, 1, 1), DateTime360Day(2003, 1, 1)),)
            A = ser[1]
            @test index(A, Y) == -79.5:89.5
            @test index(A, X) == 1.0:2:359.0
            @test bounds(A) == ((0.0, 360.0), (-80.0, 90.0))
        end
    end

    @testset "indexing with reverse lat" begin
        if !haskey(ENV, "CI") # CI downloads fail. But run locally
            ncrevlat = maybedownload("ftp://ftp.cdc.noaa.gov/Datasets/noaa.ersst.v5/sst.mon.ltm.1981-2010.nc")
            ncrevlatarray = Raster(ncrevlat; name=:sst)
            @test order(dims(ncrevlatarray, Y)) == ReverseOrdered()
            @test ncrevlatarray[Y(At(40)), X(At(100)), Ti(1)] === missing
            @test ncrevlatarray[Y(At(-40)), X(At(100)), Ti(1)] === ncrevlatarray[51, 65, 1] == 14.5916605f0
            @test val(span(ncrevlatarray, Ti)) == Month(1)
            @test val(span(ncrevlatarray, Ti)) isa Month # Not CompoundPeriod
        end
    end

    @testset "selectors" begin
        a = ncarray[X(At(21.0)), Y(Between(50, 52)), Ti(Near(DateTime360Day(2002, 12)))]
        @test bounds(a) == ((50.0, 52.0),)
        x = ncarray[X(Near(150)), Y(Near(30)), Ti(1)]
        @test x isa Float32
        dimz = X(Between(-0.0, 360)), Y(Between(-90, 90)), 
               Ti(Between(DateTime360Day(2001, 1, 1), DateTime360Day(2003, 01, 02)))
        @test size(ncarray[dimz...]) == (180, 170, 24)
        @test index(ncarray[dimz...]) == index(ncarray)
        nca = ncarray[Y(Between(-80, -25)), X(Between(-0.0, 180.0)), Ti(Contains(DateTime360Day(2002, 02, 20)))]
        @test size(nca) == (90, 55)
        @test index(nca, Y) == index(ncarray[1:90, 1:55, 2], Y)
        @test all(nca .=== ncarray[1:90, 1:55, 14])
    end

    @testset "conversion to Raster" begin
        ncslice = ncarray[X(1:50), Y(20:20), Ti(1)]
        @test size(ncslice) == (50, 1)
        @test eltype(ncslice) <: Union{Missing,Float32}
        @test ncslice isa Raster{Union{Missing,Float32},2}
        @test dims(ncslice) isa Tuple{<:X,<:Y}
        @test refdims(ncslice) isa Tuple{<:Ti}
        @test metadata(ncslice) == metadata(ncarray)
        @test ismissing(missingval(ncslice))
        @test name(ncslice) == :tos
    end

    @testset "write" begin
       @testset "to netcdf" begin
            fn = tempname() * ".nc"
            write(fn, ncarray; force=true);
            @test (@allocations write(fn, ncarray; force=true)) < 1e4
            @testset "CF attributes" begin
                @test NCDatasets.Dataset(fn)[:x].attrib["axis"] == "X"
                @test NCDatasets.Dataset(fn)[:x].attrib["bounds"] == "x_bnds"
                # TODO  better units and standard name handling
            end
            saved = Raster(fn)
            @test size(saved) == size(ncarray)
            @test refdims(saved) == refdims(ncarray)
            @test missingval(saved) === missingval(ncarray)
            @test map(metadata.(dims(saved)), metadata.(dims(Raster))) do s, g
                all(s .== g)
            end |> all
            @test metadata(saved) == metadata(ncarray)
            # Bounds variable names are renamed so metadata is different
            @test_broken all(metadata(dims(saved))[1] == metadata(dims(ncarray))[1])
            @test Rasters.name(saved) == Rasters.name(ncarray)
            @test all(lookup.(dims(saved)) .== lookup.(dims(ncarray)))
            @test all(order.(dims(saved)) .== order.(dims(ncarray)))
            @test all(typeof.(span.(dims(saved))) .== typeof.(span.(dims(ncarray))))
            @test all(val.(span.(dims(saved))) .== val.(span.(dims(ncarray))))
            @test all(sampling.(dims(saved)) .== sampling.(dims(ncarray)))
            @test typeof(dims(saved)) <: typeof(dims(ncarray))
            @test index(saved, 3) == index(ncarray, 3)
            @test all(val.(dims(saved)) .== val.(dims(ncarray)))
            @test all(parent(saved) .=== parent(ncarray))
            @test saved isa typeof(ncarray)
            # TODO test crs

            @testset "chunks" begin
                filename = tempname() * ".nc"
                write(filename, ncarray; chunks=(64, 64))
                @test DiskArrays.eachchunk(Raster(filename; lazy=true))[1] == (1:64, 1:64, 1:1)
                filename = tempname() * ".nc"
                write(filename, ncarray; chunks=(X=16, Y=10, Ti=8))
                @test DiskArrays.eachchunk(Raster(filename; lazy=true))[1] == (1:16, 1:10, 1:8)
                filename = tempname() * ".nc"
                @test_warn "larger than array size" write(filename, ncarray; chunks=(X=1000, Y=10, Ti=8))
                # No chunks
                @test DiskArrays.haschunks(Raster(filename; lazy=true)) isa DiskArrays.Unchunked
                @test DiskArrays.eachchunk(Raster(filename; lazy=true))[1] == map(Base.OneTo, size(ncarray))
            end

            @testset "deflatelevel" begin
                write("tos.nc", ncarray; force=true) # default `deflatelevel = 0`
                @time write("tos_small.nc", ncarray; deflatelevel=2, force=true)
                @test (@allocations write("tos_small.nc", ncarray; deflatelevel=2, force=true)) < 1e4
                @test filesize("tos_small.nc") * 1.5 < filesize("tos.nc") # compress ratio >= 1.5
                isfile("tos.nc") && rm("tos.nc")
                isfile("tos_small.nc") && rm("tos_small.nc")
            end

            @testset "append" begin
                n = 100
                x = rand(n, n)
                r1 = Raster(x, (X, Y); name = "v1")
                r2 = Raster(x, (X, Y); name = "v2")
                fn = "test.nc"
                isfile(fn) && rm(fn)
                write(fn, r1, append=false)
                size1 = filesize(fn)
                write(fn, r2; append=true)
                size2 = filesize(fn)
                @test size2 > size1*1.8 # two variable 
                isfile(fn) && rm(fn)
                @test (@allocations begin 
                    write(fn, r1, append=false, force=true)
                    write(fn, r2; append=true)
                end) < 10e4 
            end

            @testset "non allowed values" begin
                @test_throws ArgumentError write(fn, convert.(Union{Missing,Float16}, ncarray); force=true)
            end

        end

        @testset "to gdal" begin
            gdalfilename = tempname() * ".tif"
            nccleaned = replace_missing(ncarray[Ti(1)], -9999.0)
            write(gdalfilename, nccleaned; force=true)
            @test (@allocations write(gdalfilename, nccleaned; force=true)) < 1e4
            gdalarray = Raster(gdalfilename; missingval=nothing)
            # gdalarray WKT is missing one AUTHORITY
            # @test_broken crs(gdalarray) == convert(WellKnownText, EPSG(4326))
            # But the Proj representation is the same
            @test convert(ProjString, crs(gdalarray)) == convert(ProjString, EPSG(4326))
            @test bounds(gdalarray) == bounds(nccleaned)
            # Tiff locus = Start, Netcdf locus = Center
            @test index(gdalarray, Y) .+ 0.5 ≈ index(nccleaned, Y)
            @test index(gdalarray, X) .+ 1.0  ≈ index(nccleaned, X)
            @test parent(gdalarray) ≈ parent(nccleaned)
        end

        @testset "to grd" begin
            nccleaned = replace_missing(ncarray[Ti(1)], -9999.0)
            fn = tempname() * ".gri"
            write(fn, nccleaned; force=true)
            fn = tempname() * ".gri"
            @test (@allocations write(fn, nccleaned; force=true)) < 1e4
            grdarray = Raster(fn, missingval=nothing);
            @test crs(grdarray) == convert(ProjString, EPSG(4326))
            @test bounds(grdarray) == bounds(nccleaned)
            @test index(grdarray, Y) ≈ reverse(index(nccleaned, Y)) .- 0.5
            @test index(grdarray, X) ≈ index(nccleaned, X) .- 1.0
            @test parent(reverse(grdarray; dims=Y)) ≈ parent(nccleaned)
        end

        @testset "write points" begin
            filename = tempname() * ".nc"
            lon, lat = X(25:1:30), Y(25:1:30)
            ti = Ti(DateTime(2001):Month(1):DateTime(2002))
            ras = Raster(rand(lon, lat, ti))
            write(filename, ras; force=true)
            saved = Raster(filename)
            @test sampling(saved) == (Points(), Points(), Points())
            @test @allocations(write(filename, ras; force=true)) < 10e3
        end
    end

    @testset "no missing value" begin
        filename = tempname() * ".nc"
        B = rebuild(boolmask(ncarray) .* 1; missingval=nothing)
        write(filename, B)
        nomissing = Raster(filename)
        @test missingval(nomissing) == nothing
        @test eltype(nomissing) == Int64
    end

    @testset "show" begin
        sh = sprint(show, MIME("text/plain"), ncarray)
        # Test but don't lock this down too much
        @test occursin("Raster", sh)
        @test occursin("Y", sh)
        @test occursin("X", sh)
        @test occursin("Time", sh)
    end

    @testset "plot" begin
        ncarray[Ti(1:3:12)] |> plot
        ncarray[Ti(1)] |> plot
        ncarray[Y(100), Ti(1)] |> plot
    end

end

@testset "Single file stack" begin
    @time ncstack = RasterStack(ncmulti)

    @testset "lazyness" begin
        @time read(RasterStack(ncmulti));
        @time lazystack = RasterStack(ncmulti; lazy=true)
        @time eagerstack = RasterStack(ncmulti; lazy=false)
        # Lazy is the default
        @test parent(ncstack[:xi]) isa Array
        @test parent(lazystack[:xi]) isa FileArray
        @test parent(eagerstack[:xi]) isa Array
    end

    @testset "source" begin
        no_ext = tempname()
        cp(ncmulti, no_ext)
        a = RasterStack(no_ext; source=:netcdf)
        b = RasterStack(no_ext; source=Rasters.NCDsource())
        @test a == b == ncstack
        rm(no_ext)
    end

    @testset "size and dim order" begin
        @test size(ncstack) == (192, 96, 2, 2080, 47, 8, 48)
        @test dims(ncstack) isa Tuple{<:X,<:Y,<:Dim{:complex},<:Dim{:spc},<:Z,<:Ti,<:Dim{:ilev}} 
    end

    @testset "crs" begin
        st = RasterStack(ncmulti; crs=EPSG(3857), mappedcrs=EPSG(3857))
        @test crs(st) == EPSG(3857)
        @test mappedcrs(st) == EPSG(3857)
    end

    @testset "name" begin
        @testset "multi name from single file" begin
            @time small_stack = RasterStack(ncmulti; name=(:sofllac, :xlvi))
            @test keys(small_stack) == (:sofllac, :xlvi)
        end
        @testset "multi file with single name" begin
            tempnc = tempname() * ".nc"
            write(tempnc, rebuild(Raster(ncsingle); name=:tos2))
            @time small_stack = RasterStack((ncsingle, tempnc); name=(:tos, :tos2))
        end
    end

    @testset "load ncstack" begin
        @test ncstack isa RasterStack
        @test ismissing(missingval(ncstack))
        @test dims(ncstack[:abso4]) == dims(ncstack, (X, Y, Ti)) 
        @test refdims(ncstack) == ()
        # Loads child as a regular Raster
        @test ncstack[:albedo] isa Raster{<:Any,3}
        @test ncstack[:albedo][2, 3, 1] isa Float32
        @test ncstack[:albedo][:, 3, 1] isa Raster{<:Any,1}
        @test_throws ErrorException ncstack[:not_a_key]
        @test dims(ncstack[:albedo]) isa Tuple{<:X,<:Y,<:Ti}
        @test keys(ncstack) isa NTuple{131,Symbol}
        @test keys(ncstack) == stackkeys
        @test first(keys(ncstack)) == :abso4
        @test metadata(ncstack) isa Metadata{<:Rasters.CDMsource,Dict{String,Any}}
        @test metadata(ncstack)["institution"] == "Max-Planck-Institute for Meteorology"
        @test metadata(ncstack[:albedo]) isa Metadata{<:Rasters.CDMsource,Dict{String,Any}}
        @test metadata(ncstack[:albedo])["long_name"] == "surface albedo"
        # Test some DimensionalData.jl tools work
        # Time dim should be reduced to length 1 by mean
        @test axes(mean(ncstack[:albedo][Y(1:20)] , dims=Ti)) ==
              (Base.OneTo(192), Base.OneTo(20), Base.OneTo(1))
        geoA = ncstack[:albedo][Ti(4:6), X(1), Y(2)]
        @test size(geoA) == (3,)
    end

    @testset "custom filename" begin
        ncmulti_custom = replace(ncmulti, "nc" => "nc4")
        cp(ncmulti, ncmulti_custom, force=true)
        @time ncstack_custom = RasterStack(ncmulti_custom, source=Rasters.NCDsource())
        @test ncstack_custom isa RasterStack
        @test maplayers(read(ncstack_custom), read(ncstack)) do a, b
            all(a .=== b)
        end |> all
    end

    if VERSION > v"1.1-"
        @testset "copy" begin
            geoA = read(ncstack[:albedo]) .* 2
            copy!(geoA, ncstack, :albedo);
            # First wrap with Raster() here or == loads from disk for each cell.
            # we need a general way of avoiding this in all disk-based sources
            @test geoA == read(ncstack[:albedo])
        end
    end

    @testset "indexing" begin
        ncmultistack = RasterStack(ncsingle)
        @test dims(ncmultistack[:tos]) isa Tuple{<:X,<:Y,<:Ti}
        @test ncmultistack[:tos] isa Raster{<:Any,3}
        @test ncmultistack[:tos][Ti(1)] isa Raster{<:Any,2}
        @test ncmultistack[:tos][Y(1), Ti(1)] isa Raster{<:Any,1}
        @test ncmultistack[:tos][8, 30, 10] isa Float32
    end

    @testset "Subsetting keys" begin
        smallstack = ncstack[(:albedo, :evap, :runoff)]
        @test keys(smallstack) == (:albedo, :evap, :runoff)
    end

    # This is slow. We combine read/save to reduce test time
    # And it seems the memory is not garbage collected??
    @testset "read and write" begin
        @time st = read(ncstack)
        @test st isa RasterStack
        @test parent(st) isa NamedTuple
        @test first(parent(st)) isa Array
        length(dims(st[:aclcac]))
        fn = tempname() * ".nc"
        write(fn, st; force=true)
        @test (@allocations write(fn, st; force=true)) < 1e6 # writing a rasterseries/stack has no force keyword
        saved = RasterStack(RasterStack(fn))
        @test keys(saved) == keys(st)
        @test metadata(saved)["advection"] == "Lin & Rood"
        @test metadata(saved) == metadata(st) == metadata(ncstack)
        @test all(first(DimensionalData.layers(saved)) .== first(DimensionalData.layers(st)))
    end

    @testset "show" begin
        ncstack = view(RasterStack(ncmulti), X(7:99), Y(3:90));
        sh = sprint(show, MIME("text/plain"), ncstack)
        # Test but don't lock this down too much
        @test occursin("RasterStack", sh)
        @test occursin("Y", sh)
        @test occursin("X", sh)
        @test occursin("Ti", sh)
        @test occursin(":tropo", sh)
        @test occursin(":tsurf", sh)
        @test occursin(":aclcac", sh)
        @test occursin("test_echam_spectral.nc", sh)
    end

end

@testset "series" begin
    @time ncseries = RasterSeries([ncsingle, ncsingle], (Ti,); child=RasterStack)
    @testset "read" begin
        @time geoseries = read(ncseries)
        @test geoseries isa RasterSeries{<:RasterStack}
        @test parent(geoseries) isa Vector{<:RasterStack}
    end
    rast = Raster(ncsingle; name=:tos)
    @test all(read(ncseries[Ti(1)][:tos]) .=== read(rast))

    write("test.nc", ncseries; force=true)
    @test (@allocations write("test.nc", ncseries; force=true)) < 1e4 # writing a rasterseries/stack has no force keyword
    @test isfile("test_1.nc")
    @test isfile("test_2.nc")
    RasterStack("test_1.nc")
    rm("test_1.nc")
    rm("test_2.nc")
end

h5path = joinpath(testdir, "data/SMAP_L4_SM_gph_20160101T223000_Vv4011_001.h5")
if !haskey(ENV, "CI") && isfile(h5path)
    @testset "HDF5 with Groups" begin
        stack = RasterStack(h5path; group="Geophysical_Data")
        lazy_stack = RasterStack(path; group="Geophysical_Data", lazy=true)
        rast = Raster(path; name=:surface_temp, group="Geophysical_Data")
        lazy_rast = Raster(path; name=:surface_temp, group="Geophysical_Data", lazy=true)
        @test all(stack[:surface_temp] .=== read(lazy_stack[:surface_temp]) .=== rast .=== read(lazy_rast))
    end
end

nothing<|MERGE_RESOLUTION|>--- conflicted
+++ resolved
@@ -44,14 +44,8 @@
     )
 end
 
-<<<<<<< HEAD
-#@testset "Raster" begin
-    @time ncarray = Raster(ncsingle)
-
-=======
 @testset "Raster" begin
     @time ncarray = Raster(ncsingle);
->>>>>>> 6cbad974
     @time lazyarray = Raster(ncsingle; lazy=true)
     @time eagerarray = Raster(ncsingle; lazy=false)
     @test_throws ArgumentError Raster("notafile.nc")
@@ -216,24 +210,14 @@
             A1 = ncarray[X(1:80), Y(1:100)]
             A2 = ncarray[X(50:150), Y(90:150)]
             tempfile = tempname() * ".nc"
-<<<<<<< HEAD
             Afile = mosaic(first, read(A1), read(A2); 
-                missingval=missing, atol=1e-7, filename=tempfile
+                atol=1e-7, filename=tempfile, force=true
             ) |> read
-            Amem = mosaic(first, A1, A2; missingval=missing, atol=1e-7)
-            Atest = ncarray[X(1:150), Y(1:150)]
-            Atest[X(1:49), Y(101:150)] .= missing
-            Atest[X(81:150), Y(1:89)] .= missing
-            @test_broken all(Atest .=== Afile .=== Amem)
-=======
-            Afile = mosaic(first, read(A1), read(A2); atol=1e-7, filename=tempfile, force=true)
             Amem = mosaic(first, A1, A2; atol=1e-7)
             Atest = ncarray[X(1:150), Y(1:150)]
             Atest[X(1:49), Y(101:150)] .= missing
             Atest[X(81:150), Y(1:89)] .= missing
-            read(Afile)
             @test all(Atest .=== Afile .=== Amem)
->>>>>>> 6cbad974
         end
         @testset "slice" begin
             @test_throws DimensionMismatch Rasters.slice(ncarray, Z)
@@ -417,7 +401,7 @@
         B = rebuild(boolmask(ncarray) .* 1; missingval=nothing)
         write(filename, B)
         nomissing = Raster(filename)
-        @test missingval(nomissing) == nothing
+        @test missingval(nomissing) === nothing
         @test eltype(nomissing) == Int64
     end
 
