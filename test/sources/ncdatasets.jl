--- conflicted
+++ resolved
@@ -376,11 +376,7 @@
             @test bounds(grdarray) == bounds(nccleaned)
             @test index(grdarray, Y) ≈ reverse(index(nccleaned, Y)) .- 0.5
             @test index(grdarray, X) ≈ index(nccleaned, X) .- 1.0
-<<<<<<< HEAD
-            @test reverse(grdarray; dims=Y) ≈ nccleaned
-=======
             @test parent(reverse(grdarray; dims=Y)) ≈ parent(nccleaned)
->>>>>>> 5aa89149
             rm("testgrd.gri")
             rm("testgrd.grd")
         end
