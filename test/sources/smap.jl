using GeoData, Test, Statistics, Dates, Plots
import ArchGDAL, NCDatasets, HDF5, CFTime
using GeoData: Time, name, layerkeys, SMAPfile

testpath = joinpath(dirname(pathof(GeoData)), "../test/")
include(joinpath(testpath, "test_utils.jl"))

# TODO example files without a login requirement
path1 = joinpath(testpath, "data/SMAP_L4_SM_gph_20160101T223000_Vv4011_001.h5")
path2 = joinpath(testpath, "data/SMAP_L4_SM_gph_20160102T223000_Vv4011_001.h5")

smapkeys = (
    :baseflow_flux, :heat_flux_ground, :heat_flux_latent, :heat_flux_sensible, 
    :height_lowatmmodlay, :land_evapotranspiration_flux, :land_fraction_saturated, 
    :land_fraction_snow_covered, :land_fraction_unsaturated, :land_fraction_wilting, 
    :leaf_area_index, :net_downward_longwave_flux, :net_downward_shortwave_flux, 
    :overland_runoff_flux, :precipitation_total_surface_flux, :radiation_longwave_absorbed_flux, 
    :radiation_shortwave_downward_flux, :sm_profile, :sm_profile_pctl, :sm_profile_wetness, 
    :sm_rootzone, :sm_rootzone_pctl, :sm_rootzone_wetness, :sm_surface, :sm_surface_wetness, 
    :snow_depth, :snow_mass, :snow_melt_flux, :snowfall_surface_flux, :soil_temp_layer1, 
    :soil_temp_layer2, :soil_temp_layer3, :soil_temp_layer4, :soil_temp_layer5, :soil_temp_layer6, 
    :soil_water_infiltration_flux, :specific_humidity_lowatmmodlay, :surface_pressure, :surface_temp, 
    :temp_lowatmmodlay, :vegetation_greenness_fraction, :windspeed_lowatmmodlay
)

if isfile(path1) && isfile(path2)
    # We need to wrap HDF5 for SMAP, as h5 file may not be SMAP files
    @testset "SMAPhdf5 wrapper" begin
        HDF5.h5open(path1) do f
            ds= GeoData.SMAPhdf5(f)
            @test keys(ds) == layerkeys(ds) == smapkeys
            @test dims(ds) isa Tuple{<:X,<:Y}
        end
    end

    @testset "GeoArray" begin
        @time smaparray = GeoArray(path1)

        @testset "open" begin
            @test all(open(A -> A[Y=1], smaparray) .=== smaparray[:, 1])
        end

        @testset "read" begin
            @time A = read(smaparray);
            @test A isa GeoArray
            @test parent(A) isa Array
            A2 = zero(A)
            read!(smaparray, A2)
            A3 = zero(A)
            @time read!(path1, A3);
            @test A == A2 == A3
        end

        @testset "array properties" begin
            @test smaparray isa GeoArray
        end

        @testset "dimensions" begin
            @test ndims(smaparray) == 2
            HDF5.h5open(path1) do ds
                @test size(smaparray) == length.(dims(smaparray)) == size(ds["Geophysical_Data/baseflow_flux"])
            end
            @test dims(smaparray) isa Tuple{<:X,<:Y}
            @test refdims(smaparray) == ()
            # TODO detect the time span, and make it Regular
            modes = (
                Mapped(Ordered(), Irregular((-180.0f0, 180.0f0)), Intervals(Center()), GeoData.SMAPCRS, EPSG(4326)),
                Mapped(Ordered(ReverseIndex(), ReverseArray(), ForwardRelation()), Irregular((-85.04456f0, 85.04456f0)), Intervals(Center()), GeoData.SMAPCRS, EPSG(4326)),
            )
            @test val.(span(smaparray)) == val.(span.(modes))
            @test typeof(mode(smaparray)) == typeof(modes)
            @test bounds(smaparray) == ((-180.0f0, 180.0f0), (-85.04456f0, 85.04456f0))
        end

        @testset "other fields" begin @test missingval(smaparray) == -9999.0
            @test metadata(smaparray) isa Metadata{SMAPfile}
            @test name(smaparray) == :baseflow_flux
        end

        @testset "indexing" begin
            @test smaparray[Ti(1)] isa GeoArray{<:Any,2}
            @test smaparray[Y(1), Ti(1)] isa GeoArray{<:Any,1}
            @test smaparray[X(1), Ti(1)] isa GeoArray{<:Any,1}
            @test smaparray[X(1), Y(1)] == -9999.0
            @test smaparray[X(30), Y(30)] isa Float32
            # Russia
            @test smaparray[X(50), Y(100)] == -9999.0 
            # Alaska
            @test smaparray[Y(Near(64.2008)), X(Near(149.4937))] == 0.0f0
        end

        @testset "selectors" begin
            a = smaparray[X(Near(21.0)), Y(Between(50, 52))]
            index(smaparray, Y)
            indexorder(smaparray, Y)
            @test bounds(a) == ((50.08451f0, 51.977905f0),)
            x = smaparray[X(Near(150)), Y(Near(30))]
            @test x isa Float32
            dimz = X(Between(-180.0, 180)), Y(Between(-90, 90)) 
            @test size(smaparray[dimz...]) == (3856, 1624)
            @test index(smaparray[dimz...]) == index(smaparray)
            nca = smaparray[Y(Between(-80, -25)), X(Between(0, 180))]
        end

        @testset "methods" begin 
            @test all(mean(smaparray; dims=Y) .=== mean(parent(smaparray); dims=2))
            @testset "trim, crop, extend" begin
                a = read(smaparray)
                a[X(1:20)] .= missingval(a)
                trimmed = trim(a)
                @test size(trimmed) == (3836, 1512)
                cropped = crop(a; to=trimmed)
                @test size(cropped) == (3836, 1512)
                @test all(collect(cropped .=== trimmed))
                extended = extend(cropped; to=a)
                @test all(collect(extended .=== a))
            end
            @testset "chunk" begin
                @test GeoData.chunk(smaparray) isa GeoSeries
                @test size(GeoData.chunk(smaparray)) == (1, 1)
            end
            @testset "slice" begin
                ser = GeoData.slice(smaparray, X) 
                @test ser isa GeoSeries
                @test size(ser) == (3856,)
                @test index(ser, X) == index(smaparray, X)
                @test bounds(ser, X) == (-180.0f0, 180.0f0)
                A = ser[1]
                @test bounds(A, Y) == (-85.04456f0, 85.04456f0)
            end
        end

        @testset "save" begin
            @testset "to grd" begin
                # TODO save and load subset
                geoA = read(smaparray)
                @test size(geoA) == size(smaparray)
                filename = tempname() * ".grd"
                write(filename, geoA)
                saved = read(GeoArray(filename; mappedcrs=EPSG(4326))[Band(1)])
                @test size(saved) == size(geoA)
                @test missingval(saved) === missingval(geoA)
                @test map(metadata.(dims(saved)), metadata.(dims(GeoArray))) do s, g
                    all(s .== g)
                end |> all
                @test GeoData.name(saved) == GeoData.name(geoA)
                @test all(mode.(dims(saved)) .!= mode.(dims(geoA)))
                @test all(mappedbounds(saved)[1] .≈ bounds(geoA)[1])
                @test all(mappedbounds(saved)[2] .≈ mappedbounds(geoA)[2])
                @test all(data(saved) .=== data(geoA))
            end
            @testset "to gdal" begin
                gdalfilename = tempname() * ".tif"
                @time write(gdalfilename, read(smaparray))
                gdalarray = GeoArray(gdalfilename; mappedcrs=EPSG(4326))
                # These come out with slightly different format
                # @test convert(ProjString, crs(gdalarray)) == crs(smaparray)
                @test all(map((a, b) -> all(a .≈ b), 
                              mappedbounds(dims(gdalarray))
                              , (bounds(smaparray)..., (1, 1))))
                # Tiff locus = Start, SMAP locus = Center
                @test mappedindex(DimensionalData.shiftlocus(Center(), dims(gdalarray, Y))) ≈ index(smaparray, Y)
                @test mappedindex(DimensionalData.shiftlocus(Center(), dims(gdalarray, X))) ≈ index(smaparray, X)
                @test all(gdalarray .== read(smaparray))
            end
            @testset "to netcdf" begin
                ncdfilename = tempname() * ".nc"
                @time write(ncdfilename, smaparray)
                reorder(smaparray, ForwardIndex()) |> a -> reorder(a, ForwardRelation())
                saved = GeoArray(ncdfilename)
                @test_broken bounds(saved) == bounds(smaparray)
                @test index(saved, Y) == index(smaparray, Y)
                @test index(saved, X) == index(smaparray, X)
            end
        end

        @testset "show" begin
            sh = sprint(show, MIME("text/plain"), smaparray)
            @test occursin("GeoArray", sh)
            @test occursin("Y", sh)
            @test occursin("X", sh)
        end

        @testset "plot" begin
            smaparray[Ti(1:3:12)] |> plot # FIXME plot is weird
            smaparray[Ti(1)] |> plot
            smaparray[Y(100), Ti(1)] |> plot
        end

    end

    @testset "stack" begin
        @time smapstack = GeoStack(path1)

        @testset "read" begin
            @time st = read(smapstack);
            @test st isa GeoStack
            @test st.data isa NamedTuple
            @test first(st.data) isa Array
            st2 = map(a -> a .* 0, st)
            @time read!(smapstack, st2);
            st3 = map(a -> a .* 0, st)
            @time st = read!(path1, st3);
            @test all(map((a, b, c) -> all(a .== b .== c), st, st2, st3))
        end

        @testset "conversion to GeoArray" begin
            smaparray = smapstack[:soil_temp_layer1];
            @test smaparray isa GeoArray{Float32,2}
            @test dims(smaparray) isa Tuple{<:X{<:Array{Float32,1}}, <:Y{<:Array{Float32,1}}}
            @test span(smaparray) isa Tuple{Irregular{Tuple{Float32,Float32}},Irregular{Tuple{Float32,Float32}}}
            @test span(smaparray) == (Irregular((-180.0f0, 180.0f0)), Irregular((-85.04456f0, 85.04456f0)))
            @test bounds(smaparray) == ((-180.0f0, 180.0f0), (-85.04456f0, 85.04456f0))
            @test index(smaparray) isa Tuple{Vector{Float32},Vector{Float32}}
            @test missingval(smaparray) == -9999.0
            @test smaparray[1, 1] == -9999.0
            @test name(smaparray) == :soil_temp_layer1
            dt = DateTime(2016, 1, 1, 22, 30)
            step_ = Hour(3)
            # Currently empty
            @test metadata(smaparray) isa Metadata{SMAPfile}
        end

        @testset "conversion to GeoStack" begin
            # Stack Constructors
            # This uses too much ram! There is a lingering memory leak in HDF5.
            # geostack = GeoStack(stack)
            # @test Symbol.(Tuple(keys(stack))) == keys(geostack)
            geostack = GeoStack(smapstack; keys=(:baseflow_flux, :snow_mass, :soil_temp_layer1))
            @test keys(geostack) == (:baseflow_flux, :snow_mass, :soil_temp_layer1)
        end

        if VERSION > v"1.1-"
            @testset "copy" begin
                geoA = zero(smapstack[:soil_temp_layer1])
                @test geoA isa GeoArray
                @test geoA != smapstack[:soil_temp_layer1]
                copy!(geoA, smapstack, :soil_temp_layer1)
                @test geoA == smapstack[:soil_temp_layer1]
            end
        end

        @testset "window" begin
            # FIXME these are too slow to load
            @time windowedstack = GeoStack(path1; window=(Y(1:5), X(1:5)))
            @time windowedarray = windowedstack[:soil_temp_layer1];
            @test size(windowedarray) == (5, 5)
            @test windowedarray[1:3, 2:2] == reshape([-9999.0, -9999.0, -9999.0], 3, 1)
            @test windowedarray[1:3, 2] == [-9999.0, -9999.0, -9999.0]
            @test windowedarray[1, 2] == -9999.0
            @time windowedstack = GeoStack(path1; window=(Y(1:5), X(1:5), Ti(1:1)))
            @time windowedarray = windowedstack[:soil_temp_layer1];
            @test size(windowedarray) == (5, 5)
            @test windowedarray[1:3, 2:2, 1] == reshape([-9999.0, -9999.0, -9999.0], 3, 1)
            @test windowedarray[1:3, 2, 1] == [-9999.0, -9999.0, -9999.0]
            @test windowedarray[1, 2, 1] == -9999.0
            @time windowedstack = GeoStack(path1; window=(Ti(1),))
            @time windowedarray = windowedstack[:soil_temp_layer1];
            @test windowedarray[1:3, 2:2] == reshape([-9999.0, -9999.0, -9999.0], 3, 1)
            @test windowedarray[1:3, 2] == [-9999.0, -9999.0, -9999.0]
            @test windowedarray[1, 2] == -9999.0
        end

        @testset "show" begin
            sh1 = sprint(show, MIME("text/plain"), smapstack[:soil_temp_layer1])
            @test occursin("GeoArray", sh1)
            @test occursin("Y", sh1)
            @test occursin("X", sh1)
        end

    end

    @testset "series" begin
        ser = smapseries([path1, path2])
        val.(dims(ser))
        @test ser[1] isa GeoStack
        @test first(bounds(ser, Ti)) == DateTime(2016, 1, 1, 22, 30)
        @test last(bounds(ser, Ti)) == DateTime(2016, 1, 3, 1, 30)
        @time modified_series = modify(Array, ser)
        stackkeys = keys(modified_series[1])
        @test typeof(modified_series) <: GeoSeries{<:GeoStack{<:NamedTuple{stackkeys,<:Tuple{<:Array{Float32,2,},Vararg}}}}

        @testset "read" begin
            # FIXME: uses too much memory
            # @time geoseries = read(ser)
            # @test geoseries isa GeoSeries{<:GeoStack}
            # @test geoseries.data isa Vector{<:GeoStack}
            # @test first(geoseries.data[1].data) isa Array 
        end

        @testset "show" begin
            sh = sprint(show, MIME("text/plain"), ser)
            # Test but don't lock this down too much
            @test occursin("GeoSeries", sh)
<<<<<<< HEAD
            @test occursin("Ti", sh)
=======
            # @test occursin("SMAPstack", sh)
            # @test occursin("Ti", sh)
>>>>>>> 879cb410
        end
    end
end<|MERGE_RESOLUTION|>--- conflicted
+++ resolved
@@ -292,12 +292,6 @@
             sh = sprint(show, MIME("text/plain"), ser)
             # Test but don't lock this down too much
             @test occursin("GeoSeries", sh)
-<<<<<<< HEAD
-            @test occursin("Ti", sh)
-=======
-            # @test occursin("SMAPstack", sh)
-            # @test occursin("Ti", sh)
->>>>>>> 879cb410
         end
     end
 end