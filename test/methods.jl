using Rasters, Test, ArchGDAL, ArchGDAL.GDAL, Dates, Statistics, DataFrames, Extents, Shapefile, GeometryBasics
import GeoInterface
using Rasters.Lookups, Rasters.Dimensions 
using Rasters: bounds, trim

include(joinpath(dirname(pathof(Rasters)), "../test/test_utils.jl"))

A = [missing 7.0f0; 2.0f0 missing]
B = [1.0 0.4; 2.0 missing]
ga = Raster(A, (X(1.0:1:2.0), Y(1.0:1:2.0)); missingval=missing) 
st = RasterStack((a=A, b=B), (X, Y); missingval=(a=missing,b=missing))
st2 = RasterStack((a=A[1,:], b=B), (X, Y); missingval=(a=missing,b=missing))
se = RasterSeries([ga, ga], Rasters.Band(1:2))

pointvec = [(-20.0, 30.0),
            (-20.0, 10.0),
            (0.0, 10.0),
            (0.0, 30.0),
            (-20.0, 30.0)]
vals = [1, 2, 3, 4, 5]
polygon = ArchGDAL.createpolygon(pointvec)
multi_polygon = ArchGDAL.createmultipolygon([[pointvec]])
multi_polygon = ArchGDAL.createmultipolygon([[pointvec]])
multi_point = ArchGDAL.createmultipoint(pointvec)
linestring = ArchGDAL.createlinestring(pointvec)
multi_linestring = ArchGDAL.createmultilinestring([pointvec])
linearring = ArchGDAL.createlinearring(pointvec)
pointfc = map(GeoInterface.getpoint(polygon), vals) do geom, v
    (geometry=geom, val1=v, val2=2.0f0v)
end
polytemplate = Raster(ones(X(-20:5; sampling=Intervals(Center())), Y(0:30; sampling=Intervals(Center()))))

test_shape_dir = realpath(joinpath(dirname(pathof(Shapefile)), "..", "test", "shapelib_testcases"))
shp_paths = filter(x -> occursin("shp", x), readdir(test_shape_dir; join=true))
shppath = shp_paths[1]
shphandle = Shapefile.Handle(shppath)

ga99 = replace_missing(ga, -9999)
gaNaN = replace_missing(ga, NaN32)
gaMi = replace_missing(ga)

@testset "replace_missing" begin
    @test eltype(ga99) == Float32
    @test eltype(gaNaN) == Float32
    @test eltype(gaMi) == Union{Float32,Missing}
    @test eltype(replace_missing(ga, 0.0)) == Float64
    @test all(isequal.(ga99, [-9999.0f0 7.0f0; 2.0f0 -9999.0f0]))
    @test missingval(ga99) === -9999.0f0
    @test all(isequal.(gaNaN, [NaN32 7.0f0; 2.0f0 NaN32]))
    @test missingval(gaNaN) === NaN32
    @test all(isequal.(gaMi, ga))
    @test missingval(gaMi) === missing
    # The second layer NaN32 will be promoted to NaN to match the array type
    @test missingval(replace_missing(st, NaN32)) === (a=NaN32, b=NaN)
    @test all(map(values(replace_missing(st, NaN32)), (a=[NaN32 7.0f0; 2.0f0 NaN32], b=[1.0 0.4; 2.0 NaN])) do x, y
        all(x .=== y)
    end)
    testfile = tempname() * ".tif"
    dNaN = replace_missing(ga, NaN32; filename=testfile)
    read(dNaN)
    @test all(isequal.(dNaN, [NaN32 7.0f0; 2.0f0 NaN32]))
    stNaN = replace_missing(st, NaN32; filename="teststack.tif")
    @test all(map(stNaN[Band(1)], (a=[NaN32 7.0f0; 2.0f0 NaN32], b=[1.0 0.4; 2.0 NaN])) do x, y
        all(x .=== y)
    end)
    rm("teststack_a.tif")
    rm("teststack_b.tif")
end

@testset "boolmask" begin
    @test boolmask(ga) == [false true; true false]
    @test boolmask(ga; invert=true) == [true false; false true]
    @test parent(boolmask(ga)) isa BitMatrix
    @test boolmask(ga99) == [false true; true false]
    @test boolmask(ga99; invert=true) == [true false; false true]
    @test boolmask(gaNaN) == [false true; true false]
    @test boolmask(gaNaN; invert=true) == [true false; false true]
    @test all(boolmask(st[(:b, :a)], alllayers=true) .=== [false true; true false])
    @test all(boolmask(st[(:b, :a)], alllayers=true, invert=true) .=== [true false; false true])
    @test all(boolmask(st[(:b, :a)], alllayers=false) .=== [true true; true false])    
    @test all(boolmask(st[(:b, :a)], alllayers=false, invert=true) .=== [false false; false true])    
    @test all(boolmask(st[(:b, :a)], alllayers=false, missingval=7.0) .=== [true true; true true])    
    @test all(boolmask(st[(:b, :a)], alllayers=false, missingval=7.0, invert=true) .=== [false false; false false])    
    @test all(boolmask(st[(:b, :a)], alllayers=true, missingval=7.0) .=== [true false; true true])    
    @test all(boolmask(st[(:b, :a)], alllayers=true, missingval=7.0, invert=true) .=== [false true; false false])    
    @test all(boolmask(st, alllayers=true, missingval=(a=missing, b=0.4)) .=== [false false; true false])    
    @test_throws ArgumentError boolmask(st, alllayers=true, missingval=(b=missing, a=0.4))  
    se2 = RasterSeries([st.b, st.a], Rasters.Band(1:2))
    @test all(boolmask(se2, alllayers=true) .=== [false true; true false])
    @test all(boolmask(se2, alllayers=false) .=== [true true; true false])    
    @test dims(boolmask(ga)) === dims(ga)
    x = boolmask(polygon; res=1.0, boundary=:touches) 
    @test x == trues(X(Projected(-20:1.0:0.0; sampling=Intervals(Start()), crs=nothing)), Y(Projected(10.0:1.0:30.0; sampling=Intervals(Start()), crs=nothing)))
    @test all(x .!= boolmask(polygon; res=1.0, invert=true, boundary=:touches))
    @test parent(x) isa BitMatrix
    # With a :geometry axis
    x = boolmask([polygon, polygon]; collapse=false, res=1.0, boundary=:touches)
    @test all(x .!= boolmask([polygon, polygon]; collapse=false, res=1.0, invert=true, boundary=:touches))
    @test eltype(x) == Bool
    @test size(x) == (21, 21, 2)
    @test sum(x) == 882
    @test parent(x) isa BitArray{3}
    x = boolmask([polygon, polygon]; collapse=true, res=1.0, boundary=:touches)
    @test all(x .!= boolmask([polygon, polygon]; collapse=true, res=1.0, invert=true, boundary=:touches))
    @test size(x) == (21, 21)
    @test sum(x) == 441
    @test parent(x) isa BitMatrix
    for poly in (polygon, multi_polygon) 
        @test boolmask(poly; to=polytemplate) == .!boolmask(poly; to=polytemplate, invert=true)
        @test boolmask(poly; to=polytemplate, shape=:line) == .!boolmask(poly; to=polytemplate, shape=:line, invert=true)
        @test boolmask(poly; to=polytemplate, shape=:point) == .!boolmask(poly; to=polytemplate, shape=:point, invert=true)
    end
    # TODO: use explicit intervals in Extents.jl to make this exact?
    @testset "slightly larger extent" begin
        rast = boolmask([polygon, polygon]; shape=:line, collapse=false, res=1.0)
        @test GeoInterface.extent(rast).X[1] == GeoInterface.extent(polygon).X[1]
        @test GeoInterface.extent(rast).X[2] > GeoInterface.extent(polygon).X[2]
        @test GeoInterface.extent(rast).Y[1] == GeoInterface.extent(polygon).Y[1]
        @test GeoInterface.extent(rast).Y[2] > GeoInterface.extent(polygon).Y[2]
    end
end

@testset "missingmask" begin
    @test all(missingmask(ga) .=== [missing true; true missing])
    @test all(missingmask(ga; invert=true) .=== [true missing; missing true])
    @test all(missingmask(ga99) .=== [missing true; true missing])
    @test all(missingmask(ga99; invert=true) .=== [true missing; missing true])
    @test all(missingmask(gaNaN) .=== [missing true; true missing])
    @test all(missingmask(gaNaN; invert=true) .=== [true missing; missing true])

    @test all(missingmask(st[(:b, :a)], alllayers=true) .=== [missing true; true missing])
    @test all(missingmask(st[(:b, :a)], alllayers=true, invert=true) .=== [true missing; missing true])
    @test all(missingmask(st[(:b, :a)], alllayers=false) .=== [true true; true missing])  
    @test all(missingmask(st[(:b, :a)], alllayers=false, missingval = 7.0) .=== [true true; true true])    
    @test all(missingmask(st[(:b, :a)], alllayers=true, missingval = 7.0) .=== [true missing; true true])      
    @test dims(missingmask(ga)) == dims(ga)
    @test all(missingmask(st[(:b, :a)], alllayers = true) .=== [missing true; true missing])
    @test all(missingmask(st[(:b, :a)], alllayers = false) .=== [true true; true missing])    
    mm_st2 = missingmask(st2)
    mm_st2_inverted = missingmask(st2; invert=true)
    @test dims(mm_st2) == dims(mm_st2_inverted) == dims(st2)
    @test all(mm_st2 .=== [missing missing; true missing])    
    @test all(mm_st2_inverted .=== [true true; missing true])    
    @test all(missingmask(st2, alllayers = false) .=== [missing; true])    
    @test all(missingmask(se) .=== missingmask(ga))
    @test missingmask(polygon; res=1.0, boundary=:touches) == 
        fill!(Raster{Union{Missing,Bool}}(undef, X(Projected(-20:1.0:0.0; crs=nothing)), Y(Projected(10.0:1.0:30.0; crs=nothing))), true)
    x = missingmask([polygon, polygon]; collapse=false, res=1.0, boundary=:touches)
    x_inverted = missingmask([polygon, polygon]; collapse=false, res=1.0, invert=true, boundary=:touches)
    @test all(ismissing.(x_inverted))
    @test eltype(x) == Union{Bool,Missing}
    @test size(x) == (21, 21, 2)
    @test sum(x) == 882
    @test parent(x) isa Array{Union{Missing,Bool},3}
    x = missingmask([polygon, polygon]; collapse=true, res=1.0, boundary=:touches)
    @test size(x) == (21, 21)
    @test sum(x) == 441
    @test parent(x) isa Array{Union{Missing,Bool},2}
    for poly in (polygon, multi_polygon) 
        @test all(missingmask(poly; to=polytemplate) .=== 
                  replace(missingmask(poly; to=polytemplate, invert=true), missing=>true, true=>missing))
        @test all(missingmask(poly; to=polytemplate, shape=:line) .=== 
                  replace(missingmask(poly; to=polytemplate, shape=:line, invert=true), missing=>true, true=>missing))
        @test all(missingmask(poly; to=polytemplate, shape=:point) .=== 
                  replace(missingmask(poly; to=polytemplate, shape=:point, invert=true), missing=>true, true=>missing))
    end
end

@testset "mask" begin
    A1 = [missing 1; 2 3]
    A2 = view([0 missing 1; 0 2 3], :, 2:3)
    ga1 = Raster(A1, (X, Y); missingval=missing)
    ga2 = Raster(A2, (X, Y); missingval=missing)
    @test all(mask(ga1; with=ga) .=== mask(ga2; with=ga) .=== [missing 1; 2 missing])
    @test all(mask(ga1; with=ga, invert=true) .=== mask(ga2; with=ga, invert=true) .=== [missing missing; missing 3])
    ga2 = replace_missing(ga1 .* 1.0; missingval=NaN)
    @test all(mask(ga2; with=ga) .=== [NaN 1.0; 2.0 NaN])
    @test all(mask(ga2; with=ga, invert=true) .=== [NaN NaN; NaN 3.0])
    ga3 = replace_missing(ga1; missingval=-9999)
    mask!(ga3; with=ga)
    @test all(ga3 .=== [-9999 1; 2 -9999])
    ga4 = replace_missing(ga1; missingval=-9999)
    mask!(ga4; with=ga, invert=true)
    @test all(ga4 .=== [-9999 -9999; -9999 3])
    maskfile = tempname() * ".tif"
    dmask = mask(ga3; with=ga, filename=maskfile)
    @test Rasters.isdisk(dmask)
    stmask = mask(replace_missing(st, NaN); with=ga, filename="mask.tif")
    @test Rasters.isdisk(stmask)
    rm("mask_a.tif")
    rm("mask_b.tif")
    poly = polygon
    @testset "to polygon" begin
        for poly in (polygon, multi_polygon) 
            st1 = RasterStack(polytemplate, polytemplate)
            ser1 = RasterSeries([polytemplate, polytemplate], Ti(1:2))
            @test all(
                mask(polytemplate; with=polygon) .===
                mask(st1; with=polygon)[:layer1] .===
                mask(ser1; with=polygon)[1]
            )
            @test all(
                mask(polytemplate; with=polygon, invert=true) .===
                mask(st1; with=polygon, invert=true)[:layer1] .===
                mask(ser1; with=polygon, invert=true)[1] .===
                replace(replace(mask(polytemplate; with=polygon), missing => 0.0, 1.0 => missing), 0.0 => 1.0)
            )
            @test all(
                mask(polytemplate; with=polygon, invert=true, shape=:line) .===
                mask(st1; with=polygon, invert=true, shape=:line)[:layer1] .===
                mask(ser1; with=polygon, invert=true, shape=:line)[1] .===
                replace(replace(mask(polytemplate; with=polygon, shape=:line), missing => 0.0, 1.0 => missing), 0.0 => 1.0)
            )
            # TODO: investigate this more for Points/Intervals
            # Exactly how do we define when boundary values are inside/outside a polygon
            @test sum(skipmissing(mask(polytemplate; with=polygon, boundary=:inside))) == 19 * 19
            @test sum(skipmissing(mask(polytemplate; with=polygon, boundary=:inside, invert=true))) == prod(size(polytemplate)) - 19 * 19
            @test sum(skipmissing(mask(polytemplate; with=polygon, boundary=:center))) == 20 * 20
            @test sum(skipmissing(mask(polytemplate; with=polygon, boundary=:center, invert=true))) == prod(size(polytemplate)) - 20 * 20
            @test sum(skipmissing(mask(polytemplate; with=polygon, boundary=:touches))) == 21 * 21
            @test sum(skipmissing(mask(polytemplate; with=polygon, boundary=:touches, invert=true))) == prod(size(polytemplate)) - 21 * 21
        end
    end
end

@testset "mask" begin
    # Floating point rasters
    a = Raster([1.0 0.0; 1.0 1.0], dims=(X, Y), missingval=0.0)
    b = Raster([1.0 1.0; 1.0 0.0], dims=(X, Y), missingval=0.0)

    # Integer rasters
    c = Raster([1 0; 1 1], dims=(X, Y), missingval=0)
    d = Raster([1 1; 1 0], dims=(X, Y), missingval=0)

    # Test that missingval is replaced in source mask (Floats)
    @test isequal(mask(a; with=b, missingval=3.14), [1.0 3.14; 1.0 3.14]) # Test missingval = 3.14
    @test isequal(mask(a; with=b, missingval=3.14, invert=true), [3.14 3.14; 3.14 1.0]) # Test missingval = 3.14
    @test isequal(mask(a; with=b, missingval=missing), [1.0 missing; 1.0 missing]) # Test missingval = missing
    @test isequal(mask(a; with=b, missingval=missing, invert=true), [missing missing; missing 1.0]) # Test missingval = missing
    @test isequal(mask(a; with=b, missingval=NaN), [1.0 NaN; 1.0 NaN]) # Test missingval = NaN
    @test isequal(mask(a; with=b, missingval=NaN, invert=true), [NaN NaN; NaN 1.0]) # Test missingval = NaN
    @test isequal(mask(a; with=b, missingval=NaN32), [1.0 NaN; 1.0 NaN]) # Test convert NaN32 to NaN
    @test isequal(mask(a; with=b, missingval=Inf), [1.0 Inf; 1.0 Inf]) # Test missingval = Inf
    @test_throws MethodError mask(a, with=b, missingval=nothing)

    # Test that missingval is replaced in source mask (Ints)
    @test isequal(mask(c, with=d, missingval=missing), [1 missing; 1 missing]) # Test missingval = missing
    @test isequal(mask(c, with=d, missingval=missing, invert=true), [missing missing; missing 1]) # Test missingval = missing
    @test isequal(mask(c, with=d, missingval=-1.0), [1 -1; 1 -1])
    @test isequal(mask(c, with=d, missingval=-1.0), [1 -1; 1 -1])
    @test_throws MethodError mask(c, with=d, missingval=nothing)
    @test_throws InexactError mask(c, with=d, missingval=NaN)
    @test_throws InexactError mask(c, with=d, missingval=3.14)
    @test_throws InexactError mask(c, with=d, missingval=Inf)

    # Test Type Stability
    @test eltype(mask(a, with=b, missingval=0)) == Float64
    @test eltype(mask(a, with=b, missingval=-1)) == Float64
    @test eltype(mask(a, with=b, missingval=Inf32)) == Float64
    @test eltype(mask(Float32.(a), with=b, missingval=Inf)) == Float32
    @test eltype(mask(Float32.(a), with=b, missingval=NaN)) == Float32
    @test eltype(mask(Float32.(a), with=b, missingval=0.0)) == Float32
    @test eltype(mask(Float32.(a), with=b, missingval=0)) == Float32
    @test eltype(mask(Float32.(a), with=b, missingval=-1)) == Float32
    @test eltype(mask(c, with=d, missingval=-1.0)) == Int64
    @test eltype(mask(c, with=d, missingval=0.0f0)) == Int64
    @test eltype(mask(c, with=Float64.(d), missingval=-1.0)) == Int64
    @test eltype(mask(c, with=Float64.(d), missingval=0.0f0)) == Int64

    # Test mask!
    @test_throws MethodError mask!(a, with=b, missingval=missing)
    @test isequal(mask!(deepcopy(a), with=b, missingval=3.14), [1.0 3.14; 1.0 3.14]) # Test missingval = 3.14
    @test isequal(mask!(deepcopy(a), with=b, missingval=NaN), [1.0 NaN; 1.0 NaN]) # Test missingval = NaN
    @test isequal(mask!(deepcopy(a), with=b, missingval=NaN32), [1.0 NaN; 1.0 NaN]) # Test convert NaN32 to NaN
    @test isequal(mask!(deepcopy(a), with=b, missingval=Inf), [1.0 Inf; 1.0 Inf]) # Test missingval = Inf
    @test isequal(mask(deepcopy(c), with=d, missingval=-1.0), [1 -1; 1 -1])
    @test_throws MethodError mask!(deepcopy(a), with=b, missingval=missing)
    @test_throws ArgumentError mask!(deepcopy(c), with=d, missingval=nothing)
    @test_throws InexactError mask!(deepcopy(c), with=d, missingval=NaN)
    @test_throws InexactError mask!(deepcopy(c), with=d, missingval=3.14)
    @test_throws InexactError mask!(deepcopy(c), with=d, missingval=Inf)
end

@testset "zonal" begin
    a = Raster((1:26) * (1:31)', (X(-20:5), Y(0:30)))
    pointvec_empty = [(-100.0, 0.0), (-100.0, 0.0), (-100.0, 0.0), (-100.0, 0.0), (-100.0, 0.0)]
    polygon_empty = ArchGDAL.createpolygon(pointvec_empty)
    @test zonal(sum, a; of=polygon) ==
        zonal(sum, a; of=[polygon, polygon])[1] ==
        zonal(sum, a; of=[polygon, polygon_empty])[1] ==
        zonal(sum, a; of=(geometry=polygon, x=:a, y=:b)) ==
        zonal(sum, a; of=[(geometry=polygon, x=:a, y=:b)])[1] ==
        zonal(sum, a; of=[(geometry=polygon, x=:a, y=:b)])[1] ==
        sum(skipmissing(mask(a; with=polygon)))
    @test zonal(sum, a; of=a) == 
        zonal(sum, a; of=dims(a)) ==
        zonal(sum, a; of=Extents.extent(a)) == 
        sum(a)

    b = a .* 2
    c = cat(a .* 3, a .* 3; dims=:newdim)
    st = RasterStack((; a, b, c))
    @test zonal(sum, st; of=polygon) == zonal(sum, st; of=[polygon])[1] ==
        zonal(sum, st; of=(geometry=polygon, x=:a, y=:b)) ==
        zonal(sum, st; of=[(geometry=polygon, x=:a, y=:b)])[1] ==
        zonal(sum, st; of=[(geometry=polygon, x=:a, y=:b)])[1] ==
        map(sum ∘ skipmissing, mask(st; with=polygon))  
    @test zonal(sum, st; of=st) == 
        zonal(sum, st; of=dims(st)) == 
        zonal(sum, st; of=Extents.extent(st)) == 
        sum(st)

    @testset "skipmissing" begin
        a = Array{Union{Missing,Int}}(undef, 26, 31)
        a .= (1:26) * (1:31)'
        a[1:10, 3:10] .= missing
        rast = Raster(a, (X(-20:5), Y(0:30)))
        @test zonal(sum, rast; of=polygon, skipmissing=false) === missing
        @test zonal(sum, rast; of=polygon, skipmissing=true) isa Int
        @test !zonal(x -> x isa Raster, rast; of=polygon, skipmissing=true)
        @test zonal(x -> x isa Raster, rast; of=polygon, skipmissing=false)
    end
end

@testset "zonal return missing" begin
    a = Raster((1:26) * (1:31)', (X(-20:5), Y(0:30)))
    out_bounds_pointvec = [(-40.0, -40.0), (-40.0, -35.0), (-35.0, -35.0), (-35.0, -40.0)]
    out_bounds_polygon = ArchGDAL.createpolygon(out_bounds_pointvec)
    @test ismissing(zonal(sum, a; of=[polygon, out_bounds_polygon, polygon])[2]) &&
        ismissing(zonal(sum, a; of=[out_bounds_polygon, polygon])[1]) &&
        ismissing(zonal(sum, a; of=(geometry=out_bounds_polygon, x=:a, y=:b))) &&
        ismissing(zonal(sum, a; of=[(geometry=out_bounds_polygon, x=:a, y=:b)])[1])
    @test zonal(sum, a; of=[out_bounds_polygon, out_bounds_polygon, polygon])[3] == 
        sum(skipmissing(mask(a; with=polygon)))
end

@testset "classify" begin
    A1 = [missing 1; 2 3]
    ga1 = Raster(A1, (X, Y); missingval=missing)
    @test all(classify(ga1, 1=>99, 2=>88, 3=>77) .=== [missing 99; 88 77])
    @test all(classify(ga1, 1=>99, 2=>88, 3=>77; others=0) .=== [missing 99; 88 77])
    @test all(classify(ga1, 1=>99, 2=>88; others=0) .=== [missing 99; 88 0])
    A2 = [1.0 2.5; 3.0 4.0]
    ga2 = Raster(A2 , (X, Y))
    @test classify(ga2, (2, 3)=>:x, >(3)=>:y) == [1.0 :x; 3.0 :y]
    @test classify(ga2, (>=(1), <(2))=>:x, >=(3)=>:y) == [:x 2.5; :y :y]
    classify!(ga2, (1, 2.5)=>0.0, >=(3)=>-1.0; lower=(>), upper=(<=))
    @test ga2 == [1.0 0.0; -1.0 -1.0]
    classify!(ga2, [1 2.5 0.0; 2.5 4.0 -1.0]; lower=(>), upper=(<=))
    @test ga2 == [1.0 0.0; -1.0 -1.0]
    @test all(classify(ga1, [1 99; 2 88; 3 77]) .=== [missing 99; 88 77])
    @test_throws ArgumentError classify(ga1, [1, 2, 3])
end

@testset "points" begin    
    dimz = (X(9.0:1.0:10.0), Y(0.1:0.1:0.2))
    rast = Raster([1 2; 3 4], dimz; name=:test)
    rast2 = Raster([5 6; 7 8], dimz; name=:test2, missingval=5)
    rast_m = Raster([1 2; 3 missing], dimz; name=:test)
    table = (geometry=[missing, (9.0, 0.1), (9.0, 0.2), (10.0, 0.3)], foo=zeros(4))
    st = RasterStack(rast, rast2)
    ga = Raster(A, (X(9.0:1.0:10.0), Y(0.1:0.1:0.2)))
    @test all(collect(points(ga; order=(Y, X))) .=== [missing (0.2, 9.0); (0.1, 10.0) missing])
    @test all(collect(points(ga; order=(X, Y))) .=== [missing (9.0, 0.2); (10.0, 0.1) missing])
    @test all(points(ga; order=(X, Y), ignore_missing=true) .===
              [(9.0, 0.1) (9.0, 0.2); (10.0, 0.1) (10.0, 0.2)])
end

createpoint(args...) = ArchGDAL.createpoint(args...)

@testset "extract" begin
    dimz = (X(9.0:1.0:10.0), Y(0.1:0.1:0.2))
    rast = Raster(Union{Int,Missing}[1 2; 3 4], dimz; name=:test, missingval=missing)
    rast2 = Raster([5 6; 7 8], dimz; name=:test2, missingval=5)
    rast_m = Raster([1 2; 3 missing], dimz; name=:test, missingval=missing)
    mypoints = [missing, (9.0, 0.1), (9.0, 0.2), (10.0, 0.3), (10.0, 0.2)]
    table = (geometry=mypoints, foo=zeros(4))
    st = RasterStack(rast, rast2)
    @testset "from Raster" begin
        # Tuple points
        ex = extract(rast, mypoints)
        T = @NamedTuple{geometry::Union{Missing,Tuple{Float64,Float64}},test::Union{Missing,Int64}}
        @test eltype(ex) == T
        @test all(ex .=== T[
            (geometry = missing, test = missing)
            (geometry = (9.0, 0.1), test=1)
            (geometry = (9.0, 0.2), test=2)
            (geometry = (10.0, 0.3), test=missing)
            (geometry = (10.0, 0.2), test=4)
        ])
        ex = extract(rast_m, mypoints; skipmissing=true)
        T = @NamedTuple{geometry::Tuple{Float64, Float64}, test::Int64}
        @test eltype(ex) == T
        @test all(ex .=== T[(geometry = (9.0, 0.1), test = 1), (geometry = (9.0, 0.2), test = 2)])
        ex = extract(rast_m, mypoints; skipmissing=true, geometry=false)
        T = @NamedTuple{test::Int64}
        @test eltype(ex) == T
        @test all(ex .=== T[(test = 1,), (test = 2,)])
        @test all(extract(rast_m, mypoints; skipmissing=true, geometry=false, index=true) .=== [
            (index = (1, 1), test = 1,)
            (index = (1, 2), test = 2,)
        ])
        # NamedTuple (reversed) points - tests a Table that iterates over points
        T = @NamedTuple{geometry::Union{@NamedTuple{Y::Float64,X::Float64}},test::Union{Missing,Int64}}
        @test all(extract(rast, [(Y=0.1, X=9.0), (Y=0.2, X=10.0), (Y=0.3, X=10.0)]) .=== T[
            (geometry = (Y = 0.1, X = 9.0), test = 1)
            (geometry = (Y = 0.2, X = 10.0), test = 4)
            (geometry = (Y = 0.3, X = 10.0), test = missing)
        ])
        # Vector points
        @test all(extract(rast, [[9.0, 0.1], [10.0, 0.2]]) .== [
            (geometry = [9.0, 0.1], test = 1)
            (geometry = [10.0, 0.2], test = 4)
        ])
        # Extract a polygon
        p = ArchGDAL.createpolygon([[[8.0, 0.0], [11.0, 0.0], [11.0, 0.4], [8.0, 0.0]]])
        T = @NamedTuple{geometry::Union{Tuple{Float64,Float64}},test::Union{Missing,Int64}}
        @test all(extract(rast_m, p) .=== T[
            (geometry = (9.0, 0.1), test = 1)
            (geometry = (10.0, 0.1), test = 3)
            (geometry = (10.0, 0.2), test = missing)
        ])
        # Extract a vector of polygons
        ex = extract(rast_m, [p, p])
        @test eltype(ex) == T
        @test all(ex .=== T[
            (geometry = (9.0, 0.1), test = 1)
            (geometry = (10.0, 0.1), test = 3)
            (geometry = (10.0, 0.2), test = missing)
            (geometry = (9.0, 0.1), test = 1)
            (geometry = (10.0, 0.1), test = 3)
            (geometry = (10.0, 0.2), test = missing)
        ])
        # Test all the keyword combinations
        @test all(extract(rast_m, p) .=== T[
            (geometry = (9.0, 0.1), test = 1)
            (geometry = (10.0, 0.1), test = 3)
            (geometry = (10.0, 0.2), test = missing)
        ])
        T = @NamedTuple{test::Union{Missing,Int64}}
        @test all(extract(rast_m, p; geometry=false) .=== T[
            (test = 1,)
            (test = 3,)
            (test = missing,)
        ])
        T = @NamedTuple{index::Union{Missing,Tuple{Int,Int}},test::Union{Missing,Int64}}
        @test all(extract(rast_m, p; geometry=false, index=true) .=== T[
            (index = (1, 1), test = 1)
            (index = (2, 1), test = 3)
            (index = (2, 2), test = missing)
        ])
        T = @NamedTuple{geometry::Union{Tuple{Float64,Float64}},index::Union{Missing,Tuple{Int,Int}},test::Union{Missing,Int64}}
        @test all(extract(rast_m, p; index=true) .=== T[
             (geometry = (9.0, 0.1), index = (1, 1), test = 1)
             (geometry = (10.0, 0.1), index = (2, 1), test = 3)
             (geometry = (10.0, 0.2), index = (2, 2), test = missing)
        ])
        @test extract(rast_m, p; skipmissing=true) == [
            (geometry = (9.0, 0.1), test = 1)
            (geometry = (10.0, 0.1), test = 3)
        ]                                                         
        @test extract(rast_m, p; skipmissing=true, geometry=false) == [
            (test = 1,)
            (test = 3,)
        ]                                                         
        @test extract(rast_m, p; skipmissing=true, geometry=false, index=true) == [
            (index = (1, 1), test = 1)
            (index = (2, 1), test = 3)
        ]                                                         
        @test extract(rast_m, p; skipmissing=true, index=true) == [
            (geometry = (9.0, 0.1), index = (1, 1), test = 1)
            (geometry = (10.0, 0.1), index = (2, 1), test = 3)
        ]          
        @test extract(rast2, p; skipmissing=true) == [
            (geometry = (10.0, 0.1), test2 = 7)
            (geometry = (10.0, 0.2), test2 = 8)
        ]                                               
        # Empty geoms
        @test extract(rast, []) == NamedTuple{(:geometry, :test),Tuple{Missing,Missing}}[]
        @test extract(rast, []; geometry=false) == NamedTuple{(:test,),Tuple{Missing}}[]
        # Missing coord errors
        @test_throws ArgumentError extract(rast, [(0.0, missing), (9.0, 0.1), (9.0, 0.2), (10.0, 0.3)])
        @test_throws ArgumentError extract(rast, [(9.0, 0.1), (0.0, missing), (9.0, 0.2), (10.0, 0.3)])
        @test_throws ArgumentError extract(rast, [(X=0.0, Y=missing), (9.0, 0.1), (9.0, 0.2), (10.0, 0.3)])
    end

    @testset "with table" begin
        T = @NamedTuple{geometry::Union{Missing, Tuple{Float64, Float64}}, test::Union{Missing, Int64}}
        @test all(extract(rast, table) .=== T[
            (geometry = missing, test = missing)
            (geometry = (9.0, 0.1), test = 1)
            (geometry = (9.0, 0.2), test = 2)
            (geometry = (10.0, 0.3), test = missing)
            (geometry = (10.0, 0.2), test = 4)
        ])
        @test extract(rast, table; skipmissing=true) == [
            (geometry = (9.0, 0.1), test = 1)
            (geometry = (9.0, 0.2), test = 2)
            (geometry = (10.0, 0.2), test = 4)
        ]
        @test extract(rast, table; skipmissing=true, geometry=false) == [
            (test = 1,)
            (test = 2,)
            (test = 4,)
        ]
        @test extract(rast, table; skipmissing=true, geometry=false, index=true) == [
            (index = (1, 1), test = 1,)
            (index = (1, 2), test = 2,)
            (index = (2, 2), test = 4,)
        ]

        @test_throws ArgumentError extract(rast, (foo = zeros(4),))
    end

    @testset "from stack" begin
        T = @NamedTuple{geometry::Union{Missing,Tuple{Float64,Float64}},test::Union{Missing,Int64},test2::Union{Missing,Int64}}
        @test all(extract(st, [missing, (9.0, 0.1), (10.0, 0.2), (10.0, 0.3)]) .=== T[
            (geometry = missing, test = missing, test2 = missing)
            (geometry = (9.0, 0.1), test = 1, test2 = 5)
            (geometry = (10.0, 0.2), test = 4, test2 = 8)
            (geometry = (10.0, 0.3), test = missing, test2 = missing)
        ])
        @test extract(st, [missing, (9.0, 0.1), (10.0, 0.2), (10.0, 0.3)]; skipmissing=true) == [
            (geometry = (10.0, 0.2), test = 4, test2 = 8)
        ]
        @test extract(st2, [missing, (2, 2), (2, 1)]; skipmissing=true) == [
            (geometry = (2, 1), a = 7.0, b = 2.0)
        ]
        @test extract(st, [missing, (9.0, 0.1), (10.0, 0.2), (10.0, 0.3)]; skipmissing=true, geometry=false) == [
            (test = 4, test2 = 8)
        ]
        T = @NamedTuple{index::Union{Missing, Tuple{Int,Int}}, test::Union{Missing, Int64}, test2::Union{Missing, Int64}}
        @test extract(st, [missing, (9.0, 0.1), (10.0, 0.2), (10.0, 0.3)]; skipmissing=true, geometry=false, index=true) == T[
            (index = (2, 2), test = 4, test2 = 8)
        ]
        # Subset with `names`
        T = @NamedTuple{geometry::Union{Missing, Tuple{Float64, Float64}}, test2::Union{Missing, Int64}}
        @test all(extract(st, [missing, (9.0, 0.1), (10.0, 0.2), (10.0, 0.3)]; name=(:test2,)) .=== T[
            (geometry = missing, test2 = missing)
            (geometry = (9.0, 0.1), test2 = 5)
            (geometry = (10.0, 0.2), test2 = 8)
            (geometry = (10.0, 0.3), test2 = missing)
        ])
        # Subset with `names` and `skipmissing` with mixed missingvals
        @test extract(st, [missing, (9.0, 0.1), (10.0, 0.2), (10.0, 0.3)]; name=(:test2,), skipmissing=true) == [
            (geometry = (10.0, 0.2), test2 = 8)
        ]
        @test extract(st, [missing, (9.0, 0.1), (10.0, 0.2), (10.0, 0.3)]; name=(:test,), skipmissing=true) == [
            (geometry = (9.0, 0.1), test = 1)
            (geometry = (10.0, 0.2), test = 4)
        ]
    end
end

@testset "trim, crop, extend" begin
    A = [missing missing missing
         missing 2.0     0.5
         missing 1.0     missing]

    r_fwd = Raster(A, (X(1.0:1.0:3.0), Y(1.0:1.0:3.0)); missingval=missing)
    r_crs = Raster(A, (X(1.0:1.0:3.0), Y(1.0:1.0:3.0)); missingval=missing, crs = EPSG(4326))
    r_mcrs = Raster(A, (X(1.0:1.0:3.0), Y(1.0:1.0:3.0)); missingval=missing, crs = EPSG(4326), mappedcrs = EPSG(4326))
    r_revX = reverse(r_fwd; dims=X)
    r_revY = reverse(r_fwd; dims=Y)
    st1 = RasterStack((a = r_fwd, b = r_fwd))
    st2 = RasterStack((a = r_fwd, b = r_fwd), crs = EPSG(4326))
    st3 = RasterStack((a = r_fwd, b = r_fwd), crs = EPSG(4326), mappedcrs = EPSG(4326))

    ga = r_fwd
    for ga in (r_fwd, r_crs, r_mcrs, r_revX, r_revY, st1, st2, st3)
        # Test with missing on all sides
        ga_r = rot180(ga)
        trimmed = trim(ga)
        trimmed_r = trim(ga_r)
        trimmed_d = trim(ga_r)
        if ga === r_fwd
            @test all(trimmed .=== [2.0 0.5; 1.0 missing])
            @test all(trimmed_r .=== [missing 1.0; 0.5 2.0])
        end
        cropped = crop(ga; to=trimmed)
        cropped1 = crop(crop(ga; to=dims(trimmed, X)); to=dims(trimmed, Y))
        _, cropped2 = crop(trimmed, ga)
        cropped_r = crop(ga_r; to=trimmed_r)
        @test map(identicalelements, maybe_layers.((cropped, cropped1, trimmed))...) |> all
        @test map(identicalelements, maybe_layers.((cropped_r, trimmed_r))...) |> all
        extended = extend(cropped, ga)[1]
        extended_r = extend(cropped_r; to=ga_r)
        extended1 = extend(extend(cropped; to=dims(ga, X)); to=dims(ga, Y))
<<<<<<< HEAD
        filename = tempname() * ".tif"
        extended_d = extend(cropped; to=ga, filename)
        @test all(extended .=== extended1 .=== replace_missing(extended_d) .=== ga) 
        @test all(extended_r .=== ga_r)
=======
        extended_d = extend(cropped; to=ga, filename="extended.tif")
        @test map(identicalelements, maybe_layers.((extended, extended1, replace_missing(extended_d), ga))...) |> all
        @test map(identicalelements, maybe_layers.((extended_r, ga_r))...) |> all
>>>>>>> 251bbbdd
        @test all(map(==, lookup(extended_d), lookup(extended)))
    end

    @testset "unformatted dimension works in crop" begin
        xdim, ydim = X(1.0:0.2:2.0), Y(1.0:1:2.0)
        A = Raster(rand((X(1.0:0.2:4.0), ydim)))
        @test lookup(crop(A; to=xdim), X) == 1.0:0.2:2.0

        A = Raster(rand((X(1.0:0.2:4.0), ydim)))
        @test lookup(crop(A; to=xdim), X) == 1.0:0.2:2.0

        A = Raster(ones((X(1.0:0.2:1.4), ydim)); missingval=0.0)
        extend(A; to=xdim)
        @test lookup(extend(A; to=xdim), X) == 1.0:0.2:2.0
        @test extend(A; to=xdim) == [1.0 1.0; 1.0 1.0; 1.0 1.0; 0.0 0.0; 0.0 0.0; 0.0 0.0]  
    end

    @testset "to polygons" begin
        A1 = Raster(zeros(X(-20:-5; sampling=Points()), Y(0:30; sampling=Points())))
        A2 = Raster(ones(X(-20:-5; sampling=Points()), Y(0:30; sampling=Points())))
        A1crop1 = crop(A1; to=polygon)
        A1crop2, A2crop = crop(A1, A2; to=polygon)
        size(A1crop1)
        @test size(A1crop1) == size(A1crop2) == size(A2crop) == (16, 21)
        @test bounds(A1crop1) == bounds(A1crop2) == bounds(A2crop) == ((-20, -5), (10, 30))
        A1extend1 = extend(A1; to=polygon)
        A1extend2, A2extend = extend(A1, A2; to=polygon)
        @test all(A1extend1 .=== A1extend2)
        @test size(A1extend1) == size(A1extend2) == size(A2extend) == (21, 31)
        @test bounds(A1extend1) == bounds(A1extend2) == bounds(A2extend) == ((-20.0, 0.0), (0, 30))
    end
    @testset "to featurecollection and table" begin
        A1 = Raster(zeros(X(-20:-5; sampling=Points()), Y(0:30; sampling=Points())))
        featurecollection = map(GeoInterface.getpoint(polygon), vals) do geometry, v
            (; geometry, val1=v, val2=2.0f0v)
        end
        fccrop = crop(A1; to=featurecollection)
        table = DataFrame(featurecollection)
        tablecrop = crop(A1; to=table)
        @test size(fccrop) == size(tablecrop) == (16, 21)
        @test bounds(fccrop) == bounds(tablecrop) == ((-20, -5), (10, 30))
    end

end

@testset "mosaic" begin
    reg1 = Raster([0.1 0.2; 0.3 0.4], (X(2.0:1.0:3.0), Y(5.0:1.0:6.0)))
    reg2 = Raster([1.1 1.2; 1.3 1.4], (X(3.0:1.0:4.0), Y(6.0:1.0:7.0)))
    irreg1 = Raster([0.1 0.2; 0.3 0.4], (X([2.0, 3.0]), Y([5.0, 6.0])))
    irreg2 = Raster([1.1 1.2; 1.3 1.4], (X([3.0, 4.0]), Y([6.0, 7.0])))

    span_x1 = Explicit(vcat((1.5:1.0:2.5)', (2.5:1.0:3.5)'))
    span_x2 = Explicit(vcat((2.5:1.0:3.5)', (3.5:1.0:4.5)'))
    exp1 = Raster([0.1 0.2; 0.3 0.4], (X(Sampled([2.0, 3.0]; span=span_x1)), Y([5.0, 6.0])))
    exp2 = Raster([1.1 1.2; 1.3 1.4], (X(Sampled([3.0, 4.0]; span=span_x2)), Y([6.0, 7.0])))
    @test val(span(mosaic(first, exp1, exp2), X)) == [1.5 2.5 3.5; 2.5 3.5 4.5]
    @test all(mosaic(first, [reg1, reg2]) .=== 
              mosaic(first, irreg1, irreg2) .===
              mosaic(first, (irreg1, irreg2)) .=== 
              [0.1 0.2 missing; 
               0.3 0.4 1.2; 
               missing 1.3 1.4])
    @test all(mosaic(last, reg1, reg2) .===
              mosaic(last, irreg1, irreg2) .===
              mosaic(last, exp1, exp2) .=== [0.1 0.2 missing; 
                                             0.3 1.1 1.2; 
                                             missing 1.3 1.4])

    @test all(mosaic(first, [reverse(reg2; dims=Y), reverse(reg1; dims=Y)]) .=== 
              [missing 0.2 0.1; 
               1.2 1.1 0.3; 
               1.4 1.3 missing]
    )

    # 3 dimensions
    A1 = Raster(ones(2, 2, 2), (X(2.0:-1.0:1.0), Y(5.0:1.0:6.0), Ti(DateTime(2001):Year(1):DateTime(2002))))
    A2 = Raster(zeros(2, 2, 2), (X(3.0:-1.0:2.0), Y(4.0:1.0:5.0), Ti(DateTime(2002):Year(1):DateTime(2003))))
    @test all(mosaic(mean, A1, A2) |> parent .=== 
              mosaic(mean, RasterStack(A1), RasterStack(A2)).layer1 .===
              cat([missing missing missing
                   missing 1.0     1.0
                   missing 1.0     1.0    ],
                   [0.0     0.0 missing
                   0.0     0.5     1.0   
                   missing 1.0     1.0    ],
                   [0.0     0.0     missing
                   0.0     0.0     missing    
                   missing missing missing], dims=3))
end

using StableRNGs, StatsBase
test = rebuild(ga; name = :test)
@testset "sample" begin
    # test that all keywords work and return the same thing as extract
    @test all(Rasters.sample(StableRNG(123), test, 2) .=== extract(test, [(2.0,2.0), (1.0,2.0)]))
    @test all(Rasters.sample(StableRNG(123), st2, 2) .=== extract(st2, [(2,2), (1,2)]))
    @test all(Rasters.sample(StableRNG(123), test, 2; geometry = false) .=== extract(test, [(2.0,2.0), (1.0,2.0)]; geometry = false))
    @test all(Rasters.sample(StableRNG(123), st2, 2; geometry = false) .=== extract(st2, [(2,2), (1,2)]; geometry = false))
    
    @test all(Rasters.sample(StableRNG(123), test, 2, skipmissing = true) .=== extract(test, [(2.0,1.0), (2.0,1.0)], skipmissing = true))
    @test all(Rasters.sample(StableRNG(123), st2, 2, skipmissing = true) .=== extract(st2, [(2,1), (2,1)], skipmissing = true))

    @test all(
        Rasters.sample(StableRNG(123), test, 2, skipmissing = true, index = true) .=== 
        extract(test, [(2.0,1.0), (2.0,1.0)], skipmissing = true, index = true))
    @test all(
        Rasters.sample(StableRNG(123), st2, 2, skipmissing = true, index = true) .=== 
        extract(st2, [(2,1), (2,1)], skipmissing = true, index = true))

    kws = [(:geometry => false,), (:index => true,), ()]
    for kw in kws
        @test all(        
            Rasters.sample(StableRNG(123), test, 2; skipmissing = true, kw...) .=== 
            extract(test, [(2.0,1.0), (2.0,1.0)]; skipmissing = true, kw...)
            )
            
        @test all(
            Rasters.sample(StableRNG(123), st2, 2; skipmissing = true, kw...) .== 
            extract(st2, [(2,1), (2,1)]; skipmissing = true, kw...)
        )
    end
    @test all(Rasters.sample(StableRNG(123), st2, 2, name = (:a,)) .=== extract(st2, [(2,2), (1,2)], name = (:a,)))

    # in this case extract and sample always return different types
    @test eltype(Rasters.sample(StableRNG(123), test, 2, index = true)) != eltype(extract(test, [(2.0,1.0), (2.0,1.0)], index = true))
    @test eltype(Rasters.sample(StableRNG(123), st2, 2, index = true)) != eltype(extract(st2, [(2,1), (2,1)], index = true))

    @test all(
        Rasters.sample(StableRNG(123), test, 2, weights = DimArray([1,1000], X(1:2)), skipmissing = true) .===
        [
            (geometry = (2.0,1.0), test = 2.0f0)
            (geometry = (2.0,1.0), test = 2.0f0)
        ]
    )

    @test all(
        Rasters.sample(StableRNG(123), test, 2, weights = DimArray([1,1000], X(1:2)), skipmissing = true, weightstype = StatsBase.FrequencyWeights) .===
        [
            (geometry = (2.0,1.0), test = 2.0f0)
            (geometry = (2.0,1.0), test = 2.0f0)
        ]
    )

    @test all(
        Rasters.sample(StableRNG(123), test, 2, skipmissing = true, replace = false) .===
        [
            (geometry = (2.0,1.0), test = 2.0f0)
            (geometry = (1.0,2.0), test = 7.0f0)
        ]
    )
    @test all(
        Rasters.sample(StableRNG(123), test, 2, skipmissing = true, replace = false, ordered = true) .===
        [
            (geometry = (2.0,1.0), test = 2.0f0)
            (geometry = (1.0,2.0), test = 7.0f0)
        ]
    )

    # test providing a geometry type works
    @test typeof(first(
        Rasters.sample(StableRNG(123), test, 2, geometry = (X = X, Y = Y))
    ).geometry) <: NamedTuple{(:X, :Y)}

    # test this works without providing n
    @test Rasters.sample(test, geometry = (X = X, Y = Y)) isa NamedTuple{(:geometry, :test)}

    @test_throws "strictly positive" Rasters.sample(StableRNG(123), test, 3, skipmissing = true, replace = false)
    @test_throws "Cannot draw" Rasters.sample(StableRNG(123), test, 5, replace = false)
end<|MERGE_RESOLUTION|>--- conflicted
+++ resolved
@@ -586,16 +586,10 @@
         extended = extend(cropped, ga)[1]
         extended_r = extend(cropped_r; to=ga_r)
         extended1 = extend(extend(cropped; to=dims(ga, X)); to=dims(ga, Y))
-<<<<<<< HEAD
         filename = tempname() * ".tif"
         extended_d = extend(cropped; to=ga, filename)
         @test all(extended .=== extended1 .=== replace_missing(extended_d) .=== ga) 
         @test all(extended_r .=== ga_r)
-=======
-        extended_d = extend(cropped; to=ga, filename="extended.tif")
-        @test map(identicalelements, maybe_layers.((extended, extended1, replace_missing(extended_d), ga))...) |> all
-        @test map(identicalelements, maybe_layers.((extended_r, ga_r))...) |> all
->>>>>>> 251bbbdd
         @test all(map(==, lookup(extended_d), lookup(extended)))
     end
 
