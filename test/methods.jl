using Rasters, Test, ArchGDAL, ArchGDAL.GDAL, Dates, Statistics, DataFrames, Extents, Shapefile, GeometryBasics
import GeoInterface
using Rasters.Lookups, Rasters.Dimensions 
using Rasters: bounds, trim

include(joinpath(dirname(pathof(Rasters)), "../test/test_utils.jl"))

A = [missing 7.0f0; 2.0f0 missing]
B = [1.0 0.4; 2.0 missing]
ga = Raster(A, (X(1.0:1:2.0), Y(1.0:1:2.0)); missingval=missing) 
st = RasterStack((a=A, b=B), (X, Y); missingval=(a=missing,b=missing))
st2 = RasterStack((a=A[1,:], b=B), (X, Y); missingval=(a=missing,b=missing))
se = RasterSeries([ga, ga], Rasters.Band(1:2))

pointvec = [(-20.0, 30.0),
            (-20.0, 10.0),
            (0.0, 10.0),
            (0.0, 30.0),
            (-20.0, 30.0)]

            
vals = [1, 2, 3, 4, 5]
polygon = ArchGDAL.createpolygon(pointvec)
multi_polygon = ArchGDAL.createmultipolygon([[pointvec]])
multi_polygon = ArchGDAL.createmultipolygon([[pointvec]])
multi_point = ArchGDAL.createmultipoint(pointvec)
linestring = ArchGDAL.createlinestring(pointvec)
multi_linestring = ArchGDAL.createmultilinestring([pointvec])
linearring = ArchGDAL.createlinearring(pointvec)
pointfc = map(GeoInterface.getpoint(polygon), vals) do geom, v
    (geometry=geom, val1=v, val2=2.0f0v)
end
polytemplate = Raster(ones(X(-20:5; sampling=Intervals(Center())), Y(0:30; sampling=Intervals(Center()))))

test_shape_dir = realpath(joinpath(dirname(pathof(Shapefile)), "..", "test", "shapelib_testcases"))
shp_paths = filter(x -> occursin("shp", x), readdir(test_shape_dir; join=true))
shppath = shp_paths[1]
shphandle = Shapefile.Handle(shppath)

ga99 = replace_missing(ga, -9999)
gaNaN = replace_missing(ga, NaN32)
gaMi = replace_missing(ga)

@testset "replace_missing" begin
    @test eltype(ga99) == Float32
    @test eltype(gaNaN) == Float32
    @test eltype(gaMi) == Union{Float32,Missing}
    @test eltype(replace_missing(ga, 0.0)) == Float64
    @test all(isequal.(ga99, [-9999.0f0 7.0f0; 2.0f0 -9999.0f0]))
    @test missingval(ga99) === -9999.0f0
    @test all(isequal.(gaNaN, [NaN32 7.0f0; 2.0f0 NaN32]))
    @test missingval(gaNaN) === NaN32
    @test all(isequal.(gaMi, ga))
    @test missingval(gaMi) === missing
    # The second layer NaN32 will be promoted to NaN to match the array type
    @test missingval(replace_missing(st, NaN32)) === (a=NaN32, b=NaN)
    @test all(map(values(replace_missing(st, NaN32)), (a=[NaN32 7.0f0; 2.0f0 NaN32], b=[1.0 0.4; 2.0 NaN])) do x, y
        all(x .=== y)
    end)
    testfile = tempname() * ".tif"
    dNaN = replace_missing(ga, NaN32; filename=testfile)
    read(dNaN)
    @test all(isequal.(dNaN, [NaN32 7.0f0; 2.0f0 NaN32]))
    stNaN = replace_missing(st, NaN32; filename="teststack.tif")
    @test all(maplayers(stNaN[Band(1)], (a=[NaN32 7.0f0; 2.0f0 NaN32], b=[1.0 0.4; 2.0 NaN])) do x, y
        all(x .=== y)
    end)
    rm("teststack_a.tif")
    rm("teststack_b.tif")
end

@testset "boolmask" begin
    @test boolmask(ga) == [false true; true false]
    @test boolmask(ga; invert=true) == [true false; false true]
    @test parent(boolmask(ga)) isa BitMatrix
    @test boolmask(ga99) == [false true; true false]
    @test boolmask(ga99; invert=true) == [true false; false true]
    @test boolmask(gaNaN) == [false true; true false]
    @test boolmask(gaNaN; invert=true) == [true false; false true]
    @test all(boolmask(st[(:b, :a)], alllayers=true) .=== [false true; true false])
    @test all(boolmask(st[(:b, :a)], alllayers=true, invert=true) .=== [true false; false true])
    @test all(boolmask(st[(:b, :a)], alllayers=false) .=== [true true; true false])    
    @test all(boolmask(st[(:b, :a)], alllayers=false, invert=true) .=== [false false; false true])    
    @test all(boolmask(st[(:b, :a)], alllayers=false, missingval=7.0) .=== [true true; true true])    
    @test all(boolmask(st[(:b, :a)], alllayers=false, missingval=7.0, invert=true) .=== [false false; false false])    
    @test all(boolmask(st[(:b, :a)], alllayers=true, missingval=7.0) .=== [true false; true true])    
    @test all(boolmask(st[(:b, :a)], alllayers=true, missingval=7.0, invert=true) .=== [false true; false false])    
    @test all(boolmask(st, alllayers=true, missingval=(a=missing, b=0.4)) .=== [false false; true false])    
    @test_throws ArgumentError boolmask(st, alllayers=true, missingval=(b=missing, a=0.4))  
    se2 = RasterSeries([st.b, st.a], Rasters.Band(1:2))
    @test all(boolmask(se2, alllayers=true) .=== [false true; true false])
    @test all(boolmask(se2, alllayers=false) .=== [true true; true false])    
    @test dims(boolmask(ga)) === dims(ga)
    x = boolmask(polygon; res=1.0, boundary=:touches) 
    @test x == trues(X(Projected(-20:1.0:0.0; sampling=Intervals(Start()), crs=nothing)),
                     Y(Projected(10.0:1.0:30.0; sampling=Intervals(Start()), crs=nothing)))
    @test all(x .!= boolmask(polygon; res=1.0, invert=true, boundary=:touches))
    @test parent(x) isa BitMatrix
    # With a :geometry axis
    x1 = boolmask([polygon, polygon]; collapse=false, res=1.0, boundary=:touches)
    x2 = boolmask([polygon, polygon]; collapse=false, res=1.0, boundary=:touches, sampling=Intervals(Center()))
    x3 = boolmask([polygon, polygon]; collapse=false, res=1.0, boundary=:touches, sampling=Intervals(End()))
    @test extent(x1) == extent(x2) == extent(x3) == Extent(X = (-20.0, 1.0), Y = (10.0, 31.0), geometry = (1, 2))
    x4 = boolmask([polygon, polygon]; collapse=false, size=(21, 21), boundary=:touches)
    x5 = boolmask([polygon, polygon]; collapse=false, size=(21, 21), boundary=:touches, sampling=Intervals(Center()))
    x6 = boolmask([polygon, polygon]; collapse=false, size=(21, 21), boundary=:touches, sampling=Intervals(End()))
    xs = (x1, x2, x3, x4, x5, x6)
    @test all(x1 .!= boolmask([polygon, polygon]; collapse=false, res=1.0, invert=true, boundary=:touches))
    @test sampling(x1, X) isa Intervals{Start}
    @test sampling(x2, X) isa Intervals{Center}
    @test sampling(x3, X) isa Intervals{End}
    @test sampling(x4, X) isa Intervals{Start}
    @test sampling(x5, X) isa Intervals{Center}
    @test sampling(x6, X) isa Intervals{End}
    for x in xs
        @test eltype(x1) == Bool
        @test size(x) == (21, 21, 2)
        @test sum(x) == 882
        @test parent(x) isa BitArray{3}
        @test eltype(x) == Bool
    end
    @testset "size adds nextfloat" begin
        s = boolmask([polygon, polygon]; collapse=false, size=(21, 21), boundary=:touches)
        bounds(s, X)[1] == -20.0
        bounds(s, X)[2] > 0.0
        bounds(s, Y)[1] == 10.0
        bounds(s, Y)[2] > 30.0
        c = boolmask([polygon, polygon]; collapse=false, size=(21, 21), boundary=:touches, sampling=Intervals(Center()))
        bounds(c, X)[1] == -20.0
        bounds(c, X)[2] > 0.0
        bounds(c, Y)[1] == 10.0
        bounds(c, Y)[2] > 30.0
        e = boolmask([polygon, polygon]; collapse=false, size=(21, 21), boundary=:touches, sampling=Intervals(End()))
        bounds(e, X)[1] < -20.0
        bounds(e, X)[2] == 0.0
        bounds(e, Y)[1] < 10.0
        bounds(e, Y)[2] == 30.0
    end

    x = boolmask([polygon, polygon]; collapse=true, res=1.0, boundary=:touches)
    @test all(x .!= boolmask([polygon, polygon]; collapse=true, res=1.0, invert=true, boundary=:touches))
    @test size(x) == (21, 21)
    @test sum(x) == 441
    @test parent(x) isa BitMatrix
    for poly in (polygon, multi_polygon) 
        @test boolmask(poly; to=polytemplate) == .!boolmask(poly; to=polytemplate, invert=true)
        @test boolmask(poly; to=polytemplate, shape=:line) == .!boolmask(poly; to=polytemplate, shape=:line, invert=true)
        @test boolmask(poly; to=polytemplate, shape=:point) == .!boolmask(poly; to=polytemplate, shape=:point, invert=true)
    end
    # TODO: use explicit intervals in Extents.jl to make this exact?
    @testset "slightly larger extent" begin
        rast = boolmask([polygon, polygon]; shape=:line, collapse=false, res=1.0)
        @test GeoInterface.extent(rast).X[1] == GeoInterface.extent(polygon).X[1]
        @test GeoInterface.extent(rast).X[2] > GeoInterface.extent(polygon).X[2]
        @test GeoInterface.extent(rast).Y[1] == GeoInterface.extent(polygon).Y[1]
        @test GeoInterface.extent(rast).Y[2] > GeoInterface.extent(polygon).Y[2]
    end
end

@testset "missingmask" begin
    @test all(missingmask(ga) .=== [missing true; true missing])
    @test all(missingmask(ga; invert=true) .=== [true missing; missing true])
    @test all(missingmask(ga99) .=== [missing true; true missing])
    @test all(missingmask(ga99; invert=true) .=== [true missing; missing true])
    @test all(missingmask(gaNaN) .=== [missing true; true missing])
    @test all(missingmask(gaNaN; invert=true) .=== [true missing; missing true])

    @test all(missingmask(st[(:b, :a)], alllayers=true) .=== [missing true; true missing])
    @test all(missingmask(st[(:b, :a)], alllayers=true, invert=true) .=== [true missing; missing true])
    @test all(missingmask(st[(:b, :a)], alllayers=false) .=== [true true; true missing])  
    @test all(missingmask(st[(:b, :a)], alllayers=false, missingval = 7.0) .=== [true true; true true])    
    @test all(missingmask(st[(:b, :a)], alllayers=true, missingval = 7.0) .=== [true missing; true true])      
    @test dims(missingmask(ga)) == dims(ga)
    @test all(missingmask(st[(:b, :a)], alllayers = true) .=== [missing true; true missing])
    @test all(missingmask(st[(:b, :a)], alllayers = false) .=== [true true; true missing])    
    mm_st2 = missingmask(st2)
    mm_st2_inverted = missingmask(st2; invert=true)
    @test dims(mm_st2) == dims(mm_st2_inverted) == dims(st2)
    @test all(mm_st2 .=== [missing missing; true missing])    
    @test all(mm_st2_inverted .=== [true true; missing true])    
    @test all(missingmask(st2, alllayers = false) .=== [missing; true])    
    @test all(missingmask(se) .=== missingmask(ga))
    @test missingmask(polygon; res=1.0, boundary=:touches) == 
        fill!(Raster{Union{Missing,Bool}}(undef, X(Projected(-20:1.0:0.0; crs=nothing)), Y(Projected(10.0:1.0:30.0; crs=nothing))), true)
    x = missingmask([polygon, polygon]; collapse=false, res=1.0, boundary=:touches)
    x_inverted = missingmask([polygon, polygon]; collapse=false, res=1.0, invert=true, boundary=:touches)
    @test all(ismissing.(x_inverted))
    @test eltype(x) == Union{Bool,Missing}
    @test size(x) == (21, 21, 2)
    @test sum(x) == 882
    @test parent(x) isa Array{Union{Missing,Bool},3}
    x = missingmask([polygon, polygon]; collapse=true, res=1.0, boundary=:touches)
    @test size(x) == (21, 21)
    @test sum(x) == 441
    @test parent(x) isa Array{Union{Missing,Bool},2}
    for poly in (polygon, multi_polygon) 
        @test all(missingmask(poly; to=polytemplate) .=== 
                  replace(missingmask(poly; to=polytemplate, invert=true), missing=>true, true=>missing))
        @test all(missingmask(poly; to=polytemplate, shape=:line) .=== 
                  replace(missingmask(poly; to=polytemplate, shape=:line, invert=true), missing=>true, true=>missing))
        @test all(missingmask(poly; to=polytemplate, shape=:point) .=== 
                  replace(missingmask(poly; to=polytemplate, shape=:point, invert=true), missing=>true, true=>missing))
    end
end

@testset "mask" begin
    A1 = [missing 1; 2 3]
    A2 = view([0 missing 1; 0 2 3], :, 2:3)
    ga1 = Raster(A1, (X, Y); missingval=missing)
    ga2 = Raster(A2, (X, Y); missingval=missing)
    @test all(mask(ga1; with=ga) .=== mask(ga2; with=ga) .=== [missing 1; 2 missing])
    @test all(mask(ga1; with=ga, invert=true) .=== mask(ga2; with=ga, invert=true) .=== [missing missing; missing 3])
    ga2 = replace_missing(ga1 .* 1.0; missingval=NaN)
    @test all(mask(ga2; with=ga) .=== [NaN 1.0; 2.0 NaN])
    @test all(mask(ga2; with=ga, invert=true) .=== [NaN NaN; NaN 3.0])
    ga3 = replace_missing(ga1; missingval=-9999)
    mask!(ga3; with=ga)
    @test all(ga3 .=== [-9999 1; 2 -9999])
    ga4 = replace_missing(ga1; missingval=-9999)
    mask!(ga4; with=ga, invert=true)
    @test all(ga4 .=== [-9999 -9999; -9999 3])
    maskfile = tempname() * ".tif"
    dmask = mask(ga3; with=ga, filename=maskfile)
    @test Rasters.isdisk(dmask)
    stmask = mask(replace_missing(st, NaN); with=ga, filename="mask.tif")
    @test Rasters.isdisk(stmask)
    rm("mask_a.tif")
    rm("mask_b.tif")
    poly = polygon
    @testset "to polygon" begin
        for poly in (polygon, multi_polygon) 
            st1 = RasterStack(polytemplate, polytemplate)
            ser1 = RasterSeries([polytemplate, polytemplate], Ti(1:2))
            @test all(
                mask(polytemplate; with=polygon) .===
                mask(st1; with=polygon)[:layer1] .===
                mask(ser1; with=polygon)[1]
            )
            @test all(
                mask(polytemplate; with=polygon, invert=true) .===
                mask(st1; with=polygon, invert=true)[:layer1] .===
                mask(ser1; with=polygon, invert=true)[1] .===
                replace(replace(mask(polytemplate; with=polygon), missing => 0.0, 1.0 => missing), 0.0 => 1.0)
            )
            @test all(
                mask(polytemplate; with=polygon, invert=true, shape=:line) .===
                mask(st1; with=polygon, invert=true, shape=:line)[:layer1] .===
                mask(ser1; with=polygon, invert=true, shape=:line)[1] .===
                replace(replace(mask(polytemplate; with=polygon, shape=:line), missing => 0.0, 1.0 => missing), 0.0 => 1.0)
            )
            # TODO: investigate this more for Points/Intervals
            # Exactly how do we define when boundary values are inside/outside a polygon
            @test sum(skipmissing(mask(polytemplate; with=polygon, boundary=:inside))) == 19 * 19
            @test sum(skipmissing(mask(polytemplate; with=polygon, boundary=:inside, invert=true))) == prod(size(polytemplate)) - 19 * 19
            @test sum(skipmissing(mask(polytemplate; with=polygon, boundary=:center))) == 20 * 20
            @test sum(skipmissing(mask(polytemplate; with=polygon, boundary=:center, invert=true))) == prod(size(polytemplate)) - 20 * 20
            @test sum(skipmissing(mask(polytemplate; with=polygon, boundary=:touches))) == 21 * 21
            @test sum(skipmissing(mask(polytemplate; with=polygon, boundary=:touches, invert=true))) == prod(size(polytemplate)) - 21 * 21
        end
    end

    @testset "geometry encompassing raster" begin
        geom = GeoInterface.Polygon([GeoInterface.LinearRing([(0.0, 0.0), (0.0, 10.0), (10.0, 10.0), (10.0, 0.0), (0.0, 0.0)])])
        raster = Raster(ones(X(1:0.1:2), Y(1:0.1:2)), missingval=false)
        @test sum(mask(raster; with=geom)) == sum(raster)
    end
end

@testset "mask" begin
    # Floating point rasters
    a = Raster([1.0 0.0; 1.0 1.0], dims=(X, Y), missingval=0.0)
    b = Raster([1.0 1.0; 1.0 0.0], dims=(X, Y), missingval=0.0)

    # Integer rasters
    c = Raster([1 0; 1 1], dims=(X, Y), missingval=0)
    d = Raster([1 1; 1 0], dims=(X, Y), missingval=0)

    # Test that missingval is replaced in source mask (Floats)
    @test isequal(mask(a; with=b, missingval=3.14), [1.0 3.14; 1.0 3.14]) # Test missingval = 3.14
    @test isequal(mask(a; with=b, missingval=3.14, invert=true), [3.14 3.14; 3.14 1.0]) # Test missingval = 3.14
    @test isequal(mask(a; with=b, missingval=missing), [1.0 missing; 1.0 missing]) # Test missingval = missing
    @test isequal(mask(a; with=b, missingval=missing, invert=true), [missing missing; missing 1.0]) # Test missingval = missing
    @test isequal(mask(a; with=b, missingval=NaN), [1.0 NaN; 1.0 NaN]) # Test missingval = NaN
    @test isequal(mask(a; with=b, missingval=NaN, invert=true), [NaN NaN; NaN 1.0]) # Test missingval = NaN
    @test isequal(mask(a; with=b, missingval=NaN32), [1.0 NaN; 1.0 NaN]) # Test convert NaN32 to NaN
    @test isequal(mask(a; with=b, missingval=Inf), [1.0 Inf; 1.0 Inf]) # Test missingval = Inf
    @test_throws MethodError mask(a, with=b, missingval=nothing)

    # Test that missingval is replaced in source mask (Ints)
    @test isequal(mask(c, with=d, missingval=missing), [1 missing; 1 missing]) # Test missingval = missing
    @test isequal(mask(c, with=d, missingval=missing, invert=true), [missing missing; missing 1]) # Test missingval = missing
    @test isequal(mask(c, with=d, missingval=-1.0), [1 -1; 1 -1])
    @test isequal(mask(c, with=d, missingval=-1.0), [1 -1; 1 -1])
    @test_throws MethodError mask(c, with=d, missingval=nothing)
    @test_throws InexactError mask(c, with=d, missingval=NaN)
    @test_throws InexactError mask(c, with=d, missingval=3.14)
    @test_throws InexactError mask(c, with=d, missingval=Inf)

    # Test Type Stability
    @test eltype(mask(a, with=b, missingval=0)) == Float64
    @test eltype(mask(a, with=b, missingval=-1)) == Float64
    @test eltype(mask(a, with=b, missingval=Inf32)) == Float64
    @test eltype(mask(Float32.(a), with=b, missingval=Inf)) == Float32
    @test eltype(mask(Float32.(a), with=b, missingval=NaN)) == Float32
    @test eltype(mask(Float32.(a), with=b, missingval=0.0)) == Float32
    @test eltype(mask(Float32.(a), with=b, missingval=0)) == Float32
    @test eltype(mask(Float32.(a), with=b, missingval=-1)) == Float32
    @test eltype(mask(c, with=d, missingval=-1.0)) == Int64
    @test eltype(mask(c, with=d, missingval=0.0f0)) == Int64
    @test eltype(mask(c, with=Float64.(d), missingval=-1.0)) == Int64
    @test eltype(mask(c, with=Float64.(d), missingval=0.0f0)) == Int64

    # Test mask!
    @test_throws MethodError mask!(a, with=b, missingval=missing)
    @test isequal(mask!(deepcopy(a), with=b, missingval=3.14), [1.0 3.14; 1.0 3.14]) # Test missingval = 3.14
    @test isequal(mask!(deepcopy(a), with=b, missingval=NaN), [1.0 NaN; 1.0 NaN]) # Test missingval = NaN
    @test isequal(mask!(deepcopy(a), with=b, missingval=NaN32), [1.0 NaN; 1.0 NaN]) # Test convert NaN32 to NaN
    @test isequal(mask!(deepcopy(a), with=b, missingval=Inf), [1.0 Inf; 1.0 Inf]) # Test missingval = Inf
    @test isequal(mask(deepcopy(c), with=d, missingval=-1.0), [1 -1; 1 -1])
    @test_throws MethodError mask!(deepcopy(a), with=b, missingval=missing)
    @test_throws ArgumentError mask!(deepcopy(c), with=d, missingval=nothing)
    @test_throws InexactError mask!(deepcopy(c), with=d, missingval=NaN)
    @test_throws InexactError mask!(deepcopy(c), with=d, missingval=3.14)
    @test_throws InexactError mask!(deepcopy(c), with=d, missingval=Inf)
end

@testset "zonal" begin
    a = Raster((1:26) * (1:31)', (X(-20:5), Y(0:30)))
    pointvec_empty = [(-100.0, 0.0), (-100.0, 0.0), (-100.0, 0.0), (-100.0, 0.0), (-100.0, 0.0)]
    polygon_empty = ArchGDAL.createpolygon(pointvec_empty)
    @test zonal(sum, a; of=polygon) ==
        zonal(sum, a; of=[polygon, polygon])[1] ==
        zonal(sum, a; of=[polygon, polygon_empty])[1] ==
        zonal(sum, a; of=(geometry=polygon, x=:a, y=:b)) ==
        zonal(sum, a; of=[(geometry=polygon, x=:a, y=:b)])[1] ==
        zonal(sum, a; of=[(geometry=polygon, x=:a, y=:b)])[1] ==
        sum(skipmissing(mask(a; with=polygon)))
    @test zonal(sum, a; of=a) == 
        zonal(sum, a; of=dims(a)) ==
        zonal(sum, a; of=Extents.extent(a)) == 
        sum(a)

    b = a .* 2
    c = cat(a .* 3, a .* 3; dims=:newdim)
    st = RasterStack((; a, b, c))
    @test zonal(sum, st; of=polygon) == zonal(sum, st; of=[polygon])[1] ==
        zonal(sum, st; of=(geometry=polygon, x=:a, y=:b)) ==
        zonal(sum, st; of=[(geometry=polygon, x=:a, y=:b)])[1] ==
        zonal(sum, st; of=[(geometry=polygon, x=:a, y=:b)])[1] ==
        maplayers(sum ∘ skipmissing, mask(st; with=polygon))  
    @test zonal(sum, st; of=st) == 
        zonal(sum, st; of=dims(st)) == 
        zonal(sum, st; of=Extents.extent(st)) == 
        sum(st)

    @testset "skipmissing" begin
        a = Array{Union{Missing,Int}}(undef, 26, 31)
        a .= (1:26) * (1:31)'
        a[1:10, 3:10] .= missing
        rast = Raster(a, (X(-20:5), Y(0:30)))
        @test zonal(sum, rast; of=polygon, skipmissing=false) === missing
        @test zonal(sum, rast; of=polygon, skipmissing=true) isa Int
        @test !zonal(x -> x isa Raster, rast; of=polygon, skipmissing=true)
        @test zonal(x -> x isa Raster, rast; of=polygon, skipmissing=false)
    end
end

@testset "zonal return missing" begin
    a = Raster((1:26) * (1:31)', (X(-20:5), Y(0:30)))
    out_bounds_pointvec = [(-40.0, -40.0), (-40.0, -35.0), (-35.0, -35.0), (-35.0, -40.0)]
    out_bounds_polygon = ArchGDAL.createpolygon(out_bounds_pointvec)
    @test ismissing(zonal(sum, a; of=[polygon, out_bounds_polygon, polygon])[2]) &&
        ismissing(zonal(sum, a; of=[out_bounds_polygon, polygon])[1]) &&
        ismissing(zonal(sum, a; of=(geometry=out_bounds_polygon, x=:a, y=:b))) &&
        ismissing(zonal(sum, a; of=[(geometry=out_bounds_polygon, x=:a, y=:b)])[1])
    @test zonal(sum, a; of=[out_bounds_polygon, out_bounds_polygon, polygon])[3] == 
        sum(skipmissing(mask(a; with=polygon)))
end

@testset "classify" begin
    A1 = [missing 1; 2 3]
    ga1 = Raster(A1, (X, Y); missingval=missing)
    @test all(classify(ga1, 1=>99, 2=>88, 3=>77) .=== [missing 99; 88 77])
    @test all(classify(ga1, 1=>99, 2=>88, 3=>77; others=0) .=== [missing 99; 88 77])
    @test all(classify(ga1, 1=>99, 2=>88; others=0) .=== [missing 99; 88 0])
    A2 = [1.0 2.5; 3.0 4.0]
    ga2 = Raster(A2 , (X, Y))
    @test classify(ga2, (2, 3)=>:x, >(3)=>:y) == [1.0 :x; 3.0 :y]
    @test classify(ga2, (>=(1), <(2))=>:x, >=(3)=>:y) == [:x 2.5; :y :y]
    classify!(ga2, (1, 2.5)=>0.0, >=(3)=>-1.0; lower=(>), upper=(<=))
    @test ga2 == [1.0 0.0; -1.0 -1.0]
    classify!(ga2, [1 2.5 0.0; 2.5 4.0 -1.0]; lower=(>), upper=(<=))
    @test ga2 == [1.0 0.0; -1.0 -1.0]
    @test all(classify(ga1, [1 99; 2 88; 3 77]) .=== [missing 99; 88 77])
    @test_throws ArgumentError classify(ga1, [1, 2, 3])
end

@testset "points" begin    
    dimz = (X(9.0:1.0:10.0), Y(0.1:0.1:0.2))
    rast = Raster([1 2; 3 4], dimz; name=:test)
    rast2 = Raster([5 6; 7 8], dimz; name=:test2, missingval=5)
    rast_m = Raster([1 2; 3 missing], dimz; name=:test)
    table = (geometry=[missing, (9.0, 0.1), (9.0, 0.2), (10.0, 0.3)], foo=zeros(4))
    st = RasterStack(rast, rast2)
    ga = Raster(A, (X(9.0:1.0:10.0), Y(0.1:0.1:0.2)))
    @test all(collect(points(ga; order=(Y, X))) .=== [missing (0.2, 9.0); (0.1, 10.0) missing])
    @test all(collect(points(ga; order=(X, Y))) .=== [missing (9.0, 0.2); (10.0, 0.1) missing])
    @test all(points(ga; order=(X, Y), ignore_missing=true) .===
              [(9.0, 0.1) (9.0, 0.2); (10.0, 0.1) (10.0, 0.2)])
end

createpoint(args...) = ArchGDAL.createpoint(args...)

@testset "trim, crop, extend" begin
    A = [missing missing missing
         missing 2.0     0.5
         missing 1.0     missing]

    r_fwd = Raster(A, (X(1.0:1.0:3.0), Y(1.0:1.0:3.0)); missingval=missing)
    r_crs = Raster(A, (X(1.0:1.0:3.0), Y(1.0:1.0:3.0)); missingval=missing, crs = EPSG(4326))
    r_mcrs = Raster(A, (X(1.0:1.0:3.0), Y(1.0:1.0:3.0)); missingval=missing, crs = EPSG(4326), mappedcrs = EPSG(4326))
    r_revX = reverse(r_fwd; dims=X)
    r_revY = reverse(r_fwd; dims=Y)
    st1 = RasterStack((a = r_fwd, b = r_fwd))
    st2 = RasterStack((a = r_fwd, b = r_fwd), crs = EPSG(4326))
    st3 = RasterStack((a = r_fwd, b = r_fwd), crs = EPSG(4326), mappedcrs = EPSG(4326))

    ga = r_fwd
    for ga in (r_fwd, r_crs, r_mcrs, r_revX, r_revY, st1, st2, st3)
        # Test with missing on all sides
        ga_r = rot180(ga)
        trimmed = trim(ga)
        trimmed_r = trim(ga_r)
        trimmed_d = trim(ga_r)
        if ga === r_fwd
            @test all(trimmed .=== [2.0 0.5; 1.0 missing])
            @test all(trimmed_r .=== [missing 1.0; 0.5 2.0])
        end
        cropped = crop(ga; to=trimmed)
        cropped1 = crop(crop(ga; to=dims(trimmed, X)); to=dims(trimmed, Y))
        _, cropped2 = crop(trimmed, ga)
        cropped_r = crop(ga_r; to=trimmed_r)
        @test map(identicalelements, maybe_layers.((cropped, cropped1, trimmed))...) |> all
        @test map(identicalelements, maybe_layers.((cropped_r, trimmed_r))...) |> all
        extended = extend(cropped, ga)[1]
        extended_r = extend(cropped_r; to=ga_r)
        extended1 = extend(extend(cropped; to=dims(ga, X)); to=dims(ga, Y))
        filename = tempname() * ".tif"
        extended_d = extend(cropped; to=ga, filename)
        @test map(identicalelements, maybe_layers.((extended, extended1, replace_missing(extended_d), ga))...) |> all
        @test map(identicalelements, maybe_layers.((extended_r, ga_r))...) |> all
        @test all(map(==, lookup(extended_d), lookup(extended)))
    end

    @testset "unformatted dimension works in crop" begin
        xdim, ydim = X(1.0:0.2:2.0), Y(1.0:1:2.0)
        A = Raster(rand((X(1.0:0.2:4.0), ydim)))
        @test lookup(crop(A; to=xdim), X) == 1.0:0.2:2.0

        A = Raster(rand((X(1.0:0.2:4.0), ydim)))
        @test lookup(crop(A; to=xdim), X) == 1.0:0.2:2.0

        A = Raster(ones((X(1.0:0.2:1.4), ydim)); missingval=0.0)
        extend(A; to=xdim)
        @test lookup(extend(A; to=xdim), X) == 1.0:0.2:2.0
        @test extend(A; to=xdim) == [1.0 1.0; 1.0 1.0; 1.0 1.0; 0.0 0.0; 0.0 0.0; 0.0 0.0]  
    end

    @testset "to polygons" begin
        A1 = Raster(zeros(X(-20:-5; sampling=Points()), Y(0:30; sampling=Points())))
        A2 = Raster(ones(X(-20:-5; sampling=Points()), Y(0:30; sampling=Points())))
        A1crop1 = crop(A1; to=polygon)
        A1crop2, A2crop = crop(A1, A2; to=polygon)
        size(A1crop1)
        @test size(A1crop1) == size(A1crop2) == size(A2crop) == (16, 21)
        @test bounds(A1crop1) == bounds(A1crop2) == bounds(A2crop) == ((-20, -5), (10, 30))
        A1extend1 = extend(A1; to=polygon)
        A1extend2, A2extend = extend(A1, A2; to=polygon)
        @test all(A1extend1 .=== A1extend2)
        @test size(A1extend1) == size(A1extend2) == size(A2extend) == (21, 31)
        @test bounds(A1extend1) == bounds(A1extend2) == bounds(A2extend) == ((-20.0, 0.0), (0, 30))
    end
    @testset "to featurecollection and table" begin
        A1 = Raster(zeros(X(-20:-5; sampling=Points()), Y(0:30; sampling=Points())))
        featurecollection = map(GeoInterface.getpoint(polygon), vals) do geometry, v
            (; geometry, val1=v, val2=2.0f0v)
        end
        fccrop = crop(A1; to=featurecollection)
        table = DataFrame(featurecollection)
        tablecrop = crop(A1; to=table)
        @test size(fccrop) == size(tablecrop) == (16, 21)
        @test bounds(fccrop) == bounds(tablecrop) == ((-20, -5), (10, 30))
    end

end

<<<<<<< HEAD
=======
@testset "mosaic" begin
    reg1 = Raster([0.1 0.2; 0.3 0.4], (X(2.0:1.0:3.0), Y(5.0:1.0:6.0)))
    reg2 = Raster([1.1 1.2; 1.3 1.4], (X(3.0:1.0:4.0), Y(6.0:1.0:7.0)))
    irreg1 = Raster([0.1 0.2; 0.3 0.4], (X([2.0, 3.0]), Y([5.0, 6.0])))
    irreg2 = Raster([1.1 1.2; 1.3 1.4], (X([3.0, 4.0]), Y([6.0, 7.0])))

    span_x1 = Explicit(vcat((1.5:1.0:2.5)', (2.5:1.0:3.5)'))
    span_x2 = Explicit(vcat((2.5:1.0:3.5)', (3.5:1.0:4.5)'))
    exp1 = Raster([0.1 0.2; 0.3 0.4], (X(Sampled([2.0, 3.0]; span=span_x1)), Y([5.0, 6.0])))
    exp2 = Raster([1.1 1.2; 1.3 1.4], (X(Sampled([3.0, 4.0]; span=span_x2)), Y([6.0, 7.0])))
    @test val(span(mosaic(first, exp1, exp2), X)) == [1.5 2.5 3.5; 2.5 3.5 4.5]
    @test all(mosaic(first, [reg1, reg2]) .=== 
              mosaic(first, irreg1, irreg2) .===
              mosaic(first, (irreg1, irreg2)) .=== 
              [0.1 0.2 missing; 
               0.3 0.4 1.2; 
               missing 1.3 1.4])
    @test all(mosaic(last, reg1, reg2) .===
              mosaic(last, irreg1, irreg2) .===
              mosaic(last, exp1, exp2) .=== [0.1 0.2 missing; 
                                             0.3 1.1 1.2; 
                                             missing 1.3 1.4])

    @test all(mosaic(first, [reverse(reg2; dims=Y), reverse(reg1; dims=Y)]) .=== 
              [missing 0.2 0.1; 
               1.2 1.1 0.3; 
               1.4 1.3 missing]
    )

    # 3 dimensions
    A1 = Raster(ones(2, 2, 2), (X(2.0:-1.0:1.0), Y(5.0:1.0:6.0), Ti(DateTime(2001):Year(1):DateTime(2002))))
    A2 = Raster(zeros(2, 2, 2), (X(3.0:-1.0:2.0), Y(4.0:1.0:5.0), Ti(DateTime(2002):Year(1):DateTime(2003))))
    @test all(mosaic(mean, A1, A2) |> parent .=== 
              mosaic(mean, RasterStack(A1), RasterStack(A2)).layer1 .===
              cat([missing missing missing
                   missing 1.0     1.0
                   missing 1.0     1.0    ],
                   [0.0     0.0 missing
                   0.0     0.5     1.0   
                   missing 1.0     1.0    ],
                   [0.0     0.0     missing
                   0.0     0.0     missing    
                   missing missing missing], dims=3))
end

>>>>>>> 6cbad974
using StableRNGs, StatsBase
test = rebuild(ga; name = :test)
@testset "sample" begin
    # test that all keywords work and return the same thing as extract
    @test all(Rasters.sample(StableRNG(123), test, 2) .=== extract(test, [(2.0,2.0), (1.0,2.0)]))
    @test all(Rasters.sample(StableRNG(123), st2, 2) .=== extract(st2, [(2,2), (1,2)]))
    @test all(Rasters.sample(StableRNG(123), test, 2; geometry = false) .=== extract(test, [(2.0,2.0), (1.0,2.0)]; geometry = false))
    @test all(Rasters.sample(StableRNG(123), st2, 2; geometry = false) .=== extract(st2, [(2,2), (1,2)]; geometry = false))
    
    @test all(Rasters.sample(StableRNG(123), test, 2, skipmissing = true) .=== extract(test, [(2.0,1.0), (2.0,1.0)], skipmissing = true))
    @test all(Rasters.sample(StableRNG(123), st2, 2, skipmissing = true) .=== extract(st2, [(2,1), (2,1)], skipmissing = true))

    @test all(
        Rasters.sample(StableRNG(123), test, 2, skipmissing = true, index = true) .=== 
        extract(test, [(2.0,1.0), (2.0,1.0)], skipmissing = true, index = true))
    @test all(
        Rasters.sample(StableRNG(123), st2, 2, skipmissing = true, index = true) .=== 
        extract(st2, [(2,1), (2,1)], skipmissing = true, index = true))

    kws = [(:geometry => false,), (:index => true,), ()]
    for kw in kws
        @test all(        
            Rasters.sample(StableRNG(123), test, 2; skipmissing = true, kw...) .=== 
            extract(test, [(2.0,1.0), (2.0,1.0)]; skipmissing = true, kw...)
            )
            
        @test all(
            Rasters.sample(StableRNG(123), st2, 2; skipmissing = true, kw...) .== 
            extract(st2, [(2,1), (2,1)]; skipmissing = true, kw...)
        )
    end
    @test all(Rasters.sample(StableRNG(123), st2, 2, name = (:a,)) .=== extract(st2, [(2,2), (1,2)], name = (:a,)))

    # extract and sample return the same type
    @test eltype(Rasters.sample(StableRNG(123), test, 2, index = true)) == eltype(extract(test, [(2.0,1.0), (2.0,1.0)], index = true))
    @test eltype(Rasters.sample(StableRNG(123), st2, 2, index = true)) == eltype(extract(st2, [(2,1), (2,1)], index = true))

    @test all(
        Rasters.sample(StableRNG(123), test, 2, weights = DimArray([1,1000], X(1:2)), skipmissing = true) .===
        [
            (geometry = (2.0,1.0), test = 2.0f0)
            (geometry = (2.0,1.0), test = 2.0f0)
        ]
    )

    @test all(
        Rasters.sample(StableRNG(123), test, 2, weights = DimArray([1,1000], X(1:2)), skipmissing = true, weightstype = StatsBase.FrequencyWeights) .===
        [
            (geometry = (2.0,1.0), test = 2.0f0)
            (geometry = (2.0,1.0), test = 2.0f0)
        ]
    )

    @test all(
        Rasters.sample(StableRNG(123), test, 2, skipmissing = true, replace = false) .===
        [
            (geometry = (2.0,1.0), test = 2.0f0)
            (geometry = (1.0,2.0), test = 7.0f0)
        ]
    )
    @test all(
        Rasters.sample(StableRNG(123), test, 2, skipmissing = true, replace = false, ordered = true) .===
        [
            (geometry = (2.0,1.0), test = 2.0f0)
            (geometry = (1.0,2.0), test = 7.0f0)
        ]
    )

    # test providing a geometry type works
    @test typeof(first(
        Rasters.sample(StableRNG(123), test, 2, geometry = (X = X, Y = Y))
    ).geometry) <: NamedTuple{(:X, :Y)}

    # test this works without providing n
    @test Rasters.sample(test, geometry = (X = X, Y = Y)) isa NamedTuple{(:geometry, :test)}

    @test_throws "strictly positive" Rasters.sample(StableRNG(123), test, 3, skipmissing = true, replace = false)
    @test_throws "Cannot draw" Rasters.sample(StableRNG(123), test, 5, replace = false)
end<|MERGE_RESOLUTION|>--- conflicted
+++ resolved
@@ -494,54 +494,6 @@
 
 end
 
-<<<<<<< HEAD
-=======
-@testset "mosaic" begin
-    reg1 = Raster([0.1 0.2; 0.3 0.4], (X(2.0:1.0:3.0), Y(5.0:1.0:6.0)))
-    reg2 = Raster([1.1 1.2; 1.3 1.4], (X(3.0:1.0:4.0), Y(6.0:1.0:7.0)))
-    irreg1 = Raster([0.1 0.2; 0.3 0.4], (X([2.0, 3.0]), Y([5.0, 6.0])))
-    irreg2 = Raster([1.1 1.2; 1.3 1.4], (X([3.0, 4.0]), Y([6.0, 7.0])))
-
-    span_x1 = Explicit(vcat((1.5:1.0:2.5)', (2.5:1.0:3.5)'))
-    span_x2 = Explicit(vcat((2.5:1.0:3.5)', (3.5:1.0:4.5)'))
-    exp1 = Raster([0.1 0.2; 0.3 0.4], (X(Sampled([2.0, 3.0]; span=span_x1)), Y([5.0, 6.0])))
-    exp2 = Raster([1.1 1.2; 1.3 1.4], (X(Sampled([3.0, 4.0]; span=span_x2)), Y([6.0, 7.0])))
-    @test val(span(mosaic(first, exp1, exp2), X)) == [1.5 2.5 3.5; 2.5 3.5 4.5]
-    @test all(mosaic(first, [reg1, reg2]) .=== 
-              mosaic(first, irreg1, irreg2) .===
-              mosaic(first, (irreg1, irreg2)) .=== 
-              [0.1 0.2 missing; 
-               0.3 0.4 1.2; 
-               missing 1.3 1.4])
-    @test all(mosaic(last, reg1, reg2) .===
-              mosaic(last, irreg1, irreg2) .===
-              mosaic(last, exp1, exp2) .=== [0.1 0.2 missing; 
-                                             0.3 1.1 1.2; 
-                                             missing 1.3 1.4])
-
-    @test all(mosaic(first, [reverse(reg2; dims=Y), reverse(reg1; dims=Y)]) .=== 
-              [missing 0.2 0.1; 
-               1.2 1.1 0.3; 
-               1.4 1.3 missing]
-    )
-
-    # 3 dimensions
-    A1 = Raster(ones(2, 2, 2), (X(2.0:-1.0:1.0), Y(5.0:1.0:6.0), Ti(DateTime(2001):Year(1):DateTime(2002))))
-    A2 = Raster(zeros(2, 2, 2), (X(3.0:-1.0:2.0), Y(4.0:1.0:5.0), Ti(DateTime(2002):Year(1):DateTime(2003))))
-    @test all(mosaic(mean, A1, A2) |> parent .=== 
-              mosaic(mean, RasterStack(A1), RasterStack(A2)).layer1 .===
-              cat([missing missing missing
-                   missing 1.0     1.0
-                   missing 1.0     1.0    ],
-                   [0.0     0.0 missing
-                   0.0     0.5     1.0   
-                   missing 1.0     1.0    ],
-                   [0.0     0.0     missing
-                   0.0     0.0     missing    
-                   missing missing missing], dims=3))
-end
-
->>>>>>> 6cbad974
 using StableRNGs, StatsBase
 test = rebuild(ga; name = :test)
 @testset "sample" begin
