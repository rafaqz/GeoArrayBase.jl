using Rasters, Test, Aqua, SafeTestsets

<<<<<<< HEAD
@testset "Rasters" begin
    @testset "Aqua" begin
        # Aqua.test_ambiguities([Rasters, Base, Core])
        Aqua.test_unbound_args(Rasters)
        Aqua.test_stale_deps(Rasters)
        Aqua.test_undefined_exports(Rasters)
        Aqua.test_project_extras(Rasters)
        # Aqua.test_deps_compat(Rasters) # This breaks GDAL downstream tests
        # Aqua.test_project_toml_formatting(Rasters) # This seems to change between versions for extensions
    end

    @time @safetestset "extensions" begin include("extensions.jl") end
    @time @safetestset "methods" begin include("methods.jl") end
    @time @safetestset "array" begin include("array.jl") end
    @time @safetestset "stack" begin include("stack.jl") end
    @time @safetestset "series" begin include("series.jl") end
    @time @safetestset "create" begin include("create.jl") end
    @time @safetestset "utils" begin include("utils.jl") end
    @time @safetestset "set" begin include("set.jl") end
    @time @safetestset "aggregate" begin include("aggregate.jl") end
    @time @safetestset "rasterize" begin include("rasterize.jl") end
    @time @safetestset "adapt" begin include("adapt.jl") end
    @time @safetestset "reproject" begin include("reproject.jl") end
    @time @safetestset "warp" begin include("warp.jl") end
    @time @safetestset "resample" begin include("resample.jl") end
    @time @safetestset "cellsize" begin include("cellsize.jl") end

    # CommondataModel sources
    @time @safetestset "ncdatasets" begin include("sources/ncdatasets.jl") end
    if !Sys.iswindows()
        # GRIBDatasets doesn't work on Windows for now
        @time @safetestset "gribdatasets" begin include("sources/gribdatasets.jl") end
    end
=======
@testset "Aqua" begin
    Aqua.test_ambiguities(Rasters)
    Aqua.test_unbound_args(Rasters)
    Aqua.test_stale_deps(Rasters)
    Aqua.test_undefined_exports(Rasters)
    Aqua.test_project_extras(Rasters)
    # Aqua.test_deps_compat(Rasters) # This breaks GDAL downstream tests
end

@time @safetestset "extensions" begin include("extensions.jl") end
@time @safetestset "methods" begin include("methods.jl") end
@time @safetestset "array" begin include("array.jl") end
@time @safetestset "stack" begin include("stack.jl") end
@time @safetestset "series" begin include("series.jl") end
@time @safetestset "utils" begin include("utils.jl") end
@time @safetestset "set" begin include("set.jl") end
@time @safetestset "aggregate" begin include("aggregate.jl") end
@time @safetestset "rasterize" begin include("rasterize.jl") end
@time @safetestset "adapt" begin include("adapt.jl") end
@time @safetestset "reproject" begin include("reproject.jl") end
@time @safetestset "warp" begin include("warp.jl") end
@time @safetestset "cellarea" begin include("cellarea.jl") end

# CommondataModel sources
@time @safetestset "commondatamodel" begin include("sources/commondatamodel.jl") end
@time @safetestset "ncdatasets" begin include("sources/ncdatasets.jl") end
# @time @safetestset "zarr" begin include("sources/zarr.jl") end # TODO: FIXME
if !Sys.iswindows()
    # GRIBDatasets doesn't work on Windows for now
    @time @safetestset "gribdatasets" begin include("sources/gribdatasets.jl") end
end
>>>>>>> 5aa89149

    # Only test SMAP locally for now, also RasterDataSources because CI downloads keep breaking
    if !haskey(ENV, "CI")
        @time @safetestset "rasterdatasources" begin include("sources/rasterdatasources.jl") end
    end

<<<<<<< HEAD
    if !Sys.iswindows()
        # GDAL Environment vars need to be set manually for windows, so skip for now
        @time @safetestset "gdal" begin include("sources/gdal.jl") end
        @time @safetestset "grd" begin include("sources/grd.jl") end
    end
    @time @safetestset "plot recipes" begin include("plotrecipes.jl") end
end
=======
if !Sys.iswindows()
    # GDAL Environment vars need to be set manually for windows, so skip for now
    @time @safetestset "gdal" begin include("sources/gdal.jl") end
    @time @safetestset "grd" begin include("sources/grd.jl") end
end
@time @safetestset "plot recipes" begin include("plotrecipes.jl") end

@time @safetestset "resample" begin include("resample.jl") end
>>>>>>> 5aa89149
<|MERGE_RESOLUTION|>--- conflicted
+++ resolved
@@ -1,40 +1,5 @@
 using Rasters, Test, Aqua, SafeTestsets
 
-<<<<<<< HEAD
-@testset "Rasters" begin
-    @testset "Aqua" begin
-        # Aqua.test_ambiguities([Rasters, Base, Core])
-        Aqua.test_unbound_args(Rasters)
-        Aqua.test_stale_deps(Rasters)
-        Aqua.test_undefined_exports(Rasters)
-        Aqua.test_project_extras(Rasters)
-        # Aqua.test_deps_compat(Rasters) # This breaks GDAL downstream tests
-        # Aqua.test_project_toml_formatting(Rasters) # This seems to change between versions for extensions
-    end
-
-    @time @safetestset "extensions" begin include("extensions.jl") end
-    @time @safetestset "methods" begin include("methods.jl") end
-    @time @safetestset "array" begin include("array.jl") end
-    @time @safetestset "stack" begin include("stack.jl") end
-    @time @safetestset "series" begin include("series.jl") end
-    @time @safetestset "create" begin include("create.jl") end
-    @time @safetestset "utils" begin include("utils.jl") end
-    @time @safetestset "set" begin include("set.jl") end
-    @time @safetestset "aggregate" begin include("aggregate.jl") end
-    @time @safetestset "rasterize" begin include("rasterize.jl") end
-    @time @safetestset "adapt" begin include("adapt.jl") end
-    @time @safetestset "reproject" begin include("reproject.jl") end
-    @time @safetestset "warp" begin include("warp.jl") end
-    @time @safetestset "resample" begin include("resample.jl") end
-    @time @safetestset "cellsize" begin include("cellsize.jl") end
-
-    # CommondataModel sources
-    @time @safetestset "ncdatasets" begin include("sources/ncdatasets.jl") end
-    if !Sys.iswindows()
-        # GRIBDatasets doesn't work on Windows for now
-        @time @safetestset "gribdatasets" begin include("sources/gribdatasets.jl") end
-    end
-=======
 @testset "Aqua" begin
     Aqua.test_ambiguities(Rasters)
     Aqua.test_unbound_args(Rasters)
@@ -49,6 +14,7 @@
 @time @safetestset "array" begin include("array.jl") end
 @time @safetestset "stack" begin include("stack.jl") end
 @time @safetestset "series" begin include("series.jl") end
+@time @safetestset "create" begin include("create.jl") end
 @time @safetestset "utils" begin include("utils.jl") end
 @time @safetestset "set" begin include("set.jl") end
 @time @safetestset "aggregate" begin include("aggregate.jl") end
@@ -65,29 +31,13 @@
 if !Sys.iswindows()
     # GRIBDatasets doesn't work on Windows for now
     @time @safetestset "gribdatasets" begin include("sources/gribdatasets.jl") end
-end
->>>>>>> 5aa89149
-
-    # Only test SMAP locally for now, also RasterDataSources because CI downloads keep breaking
-    if !haskey(ENV, "CI")
-        @time @safetestset "rasterdatasources" begin include("sources/rasterdatasources.jl") end
-    end
-
-<<<<<<< HEAD
-    if !Sys.iswindows()
-        # GDAL Environment vars need to be set manually for windows, so skip for now
-        @time @safetestset "gdal" begin include("sources/gdal.jl") end
-        @time @safetestset "grd" begin include("sources/grd.jl") end
-    end
-    @time @safetestset "plot recipes" begin include("plotrecipes.jl") end
-end
-=======
-if !Sys.iswindows()
     # GDAL Environment vars need to be set manually for windows, so skip for now
     @time @safetestset "gdal" begin include("sources/gdal.jl") end
     @time @safetestset "grd" begin include("sources/grd.jl") end
 end
+# Only test SMAP locally for now, also RasterDataSources because CI downloads keep breaking
+if !haskey(ENV, "CI")
+    @time @safetestset "rasterdatasources" begin include("sources/rasterdatasources.jl") end
+end
 @time @safetestset "plot recipes" begin include("plotrecipes.jl") end
-
-@time @safetestset "resample" begin include("resample.jl") end
->>>>>>> 5aa89149
+@time @safetestset "resample" begin include("resample.jl") end