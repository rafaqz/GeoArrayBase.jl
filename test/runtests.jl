using Rasters, Test, Aqua, SafeTestsets

@testset "Aqua" begin
    Aqua.test_ambiguities(Rasters)
    Aqua.test_unbound_args(Rasters)
    Aqua.test_stale_deps(Rasters)
    Aqua.test_undefined_exports(Rasters)
    Aqua.test_project_extras(Rasters)
    # Aqua.test_deps_compat(Rasters) # This breaks GDAL downstream tests
end

<<<<<<< HEAD
=======
@time @safetestset "extensions" begin include("extensions.jl") end
@time @safetestset "methods" begin include("methods.jl") end
>>>>>>> 5aa89149
@time @safetestset "array" begin include("array.jl") end
@time @safetestset "stack" begin include("stack.jl") end
@time @safetestset "series" begin include("series.jl") end
@time @safetestset "utils" begin include("utils.jl") end
@time @safetestset "set" begin include("set.jl") end
@time @safetestset "adapt" begin include("adapt.jl") end
@time @safetestset "methods" begin include("methods.jl") end
@time @safetestset "aggregate" begin include("aggregate.jl") end
@time @safetestset "rasterize" begin include("rasterize.jl") end
@time @safetestset "extract" begin include("extract.jl") end
@time @safetestset "reproject" begin include("reproject.jl") end
@time @safetestset "warp" begin include("warp.jl") end
@time @safetestset "cellarea" begin include("cellarea.jl") end

# CommondataModel sources
@time @safetestset "commondatamodel" begin include("sources/commondatamodel.jl") end
@time @safetestset "ncdatasets" begin include("sources/ncdatasets.jl") end
# @time @safetestset "zarr" begin include("sources/zarr.jl") end # TODO: FIXME
if !Sys.iswindows()
    # GRIBDatasets doesn't work on Windows for now
    @time @safetestset "gribdatasets" begin include("sources/gribdatasets.jl") end
end

# Only test SMAP locally for now, also RasterDataSources because CI downloads keep breaking
if !haskey(ENV, "CI")
    @time @safetestset "rasterdatasources" begin include("sources/rasterdatasources.jl") end
end

if !Sys.iswindows()
    # GDAL Environment vars need to be set manually for windows, so skip for now
    @time @safetestset "gdal" begin include("sources/gdal.jl") end
    @time @safetestset "grd" begin include("sources/grd.jl") end
end
@time @safetestset "plot recipes" begin include("plotrecipes.jl") end

@time @safetestset "resample" begin include("resample.jl") end<|MERGE_RESOLUTION|>--- conflicted
+++ resolved
@@ -9,11 +9,7 @@
     # Aqua.test_deps_compat(Rasters) # This breaks GDAL downstream tests
 end
 
-<<<<<<< HEAD
-=======
 @time @safetestset "extensions" begin include("extensions.jl") end
-@time @safetestset "methods" begin include("methods.jl") end
->>>>>>> 5aa89149
 @time @safetestset "array" begin include("array.jl") end
 @time @safetestset "stack" begin include("stack.jl") end
 @time @safetestset "series" begin include("series.jl") end
